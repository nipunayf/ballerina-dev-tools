--- conflicted
+++ resolved
@@ -19,17 +19,13 @@
         uses: actions/setup-java@v3
         with:
           distribution: 'temurin'
-<<<<<<< HEAD
-          java-version: 17.0.7
+          java-version: 21.0.3
 
       - name: Set Up Ballerina
         uses: ballerina-platform/setup-ballerina@v1.1.1
         with:
           version: latest
 
-=======
-          java-version: 21.0.3
->>>>>>> 936f8284
       - name: Build with Gradle
         env:
           packageUser: ${{ github.actor }}
@@ -56,8 +52,7 @@
         uses: actions/setup-java@v3
         with:
           distribution: 'temurin'
-<<<<<<< HEAD
-          java-version: 17.0.7
+          java-version: 21.0.3
       - name: Set Up Ballerina
         uses: ballerina-platform/setup-ballerina@v1.1.1
         with:
@@ -83,18 +78,15 @@
         uses: actions/setup-node@v1
         with:
           node-version: '10.22.1'
-      - name: Set up JDK 17
+      - name: Set up JDK 21
         uses: actions/setup-java@v3
         with:
           distribution: 'temurin'
-          java-version: 17.0.7
+          java-version: 21.0.3
       - name: Set Up Ballerina
         uses: ballerina-platform/setup-ballerina@v1.1.1
         with:
           version: latest
-=======
-          java-version: 21.0.3
->>>>>>> 936f8284
       - name: Build with Gradle
         env:
           packageUser: ${{ github.actor }}
