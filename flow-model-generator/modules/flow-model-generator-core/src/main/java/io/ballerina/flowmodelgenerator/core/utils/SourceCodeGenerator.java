--- conflicted
+++ resolved
@@ -216,42 +216,10 @@
         ));
     }
 
-<<<<<<< HEAD
 
     private void generateFieldMember(Member member, StringBuilder stringBuilder, boolean withDefaultValue) {
         String docs = generateDocs(member.docs(), "\t");
         stringBuilder.append(docs).append("\t").append(generateMember(member, withDefaultValue)).append(";");
-=======
-    private void generateMember(Member member, StringBuilder stringBuilder, boolean withDefaultValue) {
-        // The documentation string.
-        String docs = (member.docs() != null && !member.docs().isEmpty())
-                ? LS + "\t" + CommonUtils.convertToBalDocs(member.docs())
-                : LS;
-
-        // The default value string (if exist).
-        String defaultValue = "";
-        if (withDefaultValue && member.defaultValue() != null && !member.defaultValue().isEmpty()) {
-            defaultValue = " = " + member.defaultValue();
-        }
-
-        // Generate the type descriptor using a temporary StringBuilder.
-        StringBuilder typeDescriptorBuilder = new StringBuilder();
-        generateTypeDescriptor(member.type(), typeDescriptorBuilder);
-        String typeDescriptor = typeDescriptorBuilder.toString();
-
-        // The member template:
-        // %s -> documentation (including leading newline and indent)
-        // \t -> fixed indent for the member declaration
-        // %s -> type descriptor
-        // %s -> member name
-        // %s -> default value (if any)
-        // ; -> terminator
-        String memberTemplate = "%s\t%s %s%s;";
-
-        // Append the formatted member to the main string builder.
-        stringBuilder.append(memberTemplate.formatted(docs,
-                typeDescriptor, CommonUtil.escapeReservedKeyword(member.name()), defaultValue));
->>>>>>> 565eeb26
     }
 
     private void generateTableTypeDescriptor(TypeData typeData, StringBuilder stringBuilder) {
