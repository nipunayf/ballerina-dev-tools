--- conflicted
+++ resolved
@@ -37,11 +37,8 @@
 import io.ballerina.compiler.syntax.tree.ByteArrayLiteralNode;
 import io.ballerina.compiler.syntax.tree.CheckExpressionNode;
 import io.ballerina.compiler.syntax.tree.ClientResourceAccessActionNode;
-<<<<<<< HEAD
+import io.ballerina.compiler.syntax.tree.CommentNode;
 import io.ballerina.compiler.syntax.tree.CommitActionNode;
-=======
-import io.ballerina.compiler.syntax.tree.CommentNode;
->>>>>>> 42c9c38f
 import io.ballerina.compiler.syntax.tree.CompoundAssignmentStatementNode;
 import io.ballerina.compiler.syntax.tree.ContinueStatementNode;
 import io.ballerina.compiler.syntax.tree.DoStatementNode;
@@ -700,7 +697,9 @@
 
     @Override
     public void visit(RollbackStatementNode rollbackStatementNode) {
-        startNode(FlowNode.Kind.ROLLBACK).lineRange(rollbackStatementNode);
+        startNode(NodeKind.ROLLBACK)
+                .properties()
+                .expression(rollbackStatementNode.expression().orElse(null));
         Optional<ExpressionNode> optExpr = rollbackStatementNode.expression();
         if (optExpr.isPresent()) {
             ExpressionNode expr = optExpr.get();
@@ -743,7 +742,7 @@
 
     @Override
     public void visit(CommitActionNode commitActionNode) {
-        startNode(FlowNode.Kind.COMMIT).lineRange(commitActionNode);
+        startNode(NodeKind.COMMIT);
         endNode();
     }
 
