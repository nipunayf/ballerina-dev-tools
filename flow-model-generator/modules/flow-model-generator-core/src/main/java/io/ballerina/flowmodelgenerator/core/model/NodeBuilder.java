/*
 *  Copyright (c) 2024, WSO2 LLC. (http://www.wso2.com)
 *
 *  WSO2 LLC. licenses this file to you under the Apache License,
 *  Version 2.0 (the "License"); you may not use this file except
 *  in compliance with the License.
 *  You may obtain a copy of the License at
 *
 *    http://www.apache.org/licenses/LICENSE-2.0
 *
 *  Unless required by applicable law or agreed to in writing,
 *  software distributed under the License is distributed on an
 *  "AS IS" BASIS, WITHOUT WARRANTIES OR CONDITIONS OF ANY
 *  KIND, either express or implied.  See the License for the
 *  specific language governing permissions and limitations
 *  under the License.
 */

package io.ballerina.flowmodelgenerator.core.model;

import io.ballerina.compiler.api.SemanticModel;
import io.ballerina.compiler.api.symbols.ParameterKind;
import io.ballerina.compiler.api.symbols.ParameterSymbol;
import io.ballerina.compiler.api.symbols.ResourceMethodSymbol;
import io.ballerina.compiler.api.symbols.TypeSymbol;
import io.ballerina.compiler.syntax.tree.BindingPatternNode;
import io.ballerina.compiler.syntax.tree.CheckExpressionNode;
import io.ballerina.compiler.syntax.tree.ExpressionNode;
import io.ballerina.compiler.syntax.tree.FunctionArgumentNode;
import io.ballerina.compiler.syntax.tree.NamedArgumentNode;
import io.ballerina.compiler.syntax.tree.Node;
import io.ballerina.compiler.syntax.tree.PositionalArgumentNode;
import io.ballerina.compiler.syntax.tree.SeparatedNodeList;
import io.ballerina.compiler.syntax.tree.SyntaxKind;
import io.ballerina.compiler.syntax.tree.TypedBindingPatternNode;
import io.ballerina.flowmodelgenerator.core.CommonUtils;
import io.ballerina.flowmodelgenerator.core.model.node.ActionCall;
import io.ballerina.flowmodelgenerator.core.model.node.Break;
import io.ballerina.flowmodelgenerator.core.model.node.Continue;
import io.ballerina.flowmodelgenerator.core.model.node.DefaultExpression;
import io.ballerina.flowmodelgenerator.core.model.node.ErrorHandler;
import io.ballerina.flowmodelgenerator.core.model.node.Fail;
import io.ballerina.flowmodelgenerator.core.model.node.HttpApiEvent;
import io.ballerina.flowmodelgenerator.core.model.node.If;
import io.ballerina.flowmodelgenerator.core.model.node.Lock;
import io.ballerina.flowmodelgenerator.core.model.node.NewData;
import io.ballerina.flowmodelgenerator.core.model.node.Panic;
import io.ballerina.flowmodelgenerator.core.model.node.Return;
import io.ballerina.flowmodelgenerator.core.model.node.Start;
import io.ballerina.flowmodelgenerator.core.model.node.Transaction;
import io.ballerina.flowmodelgenerator.core.model.node.UpdateData;
import io.ballerina.flowmodelgenerator.core.model.node.While;

import java.util.ArrayList;
import java.util.HashMap;
import java.util.LinkedHashMap;
import java.util.LinkedList;
import java.util.List;
import java.util.Map;
import java.util.Objects;
import java.util.Optional;
import java.util.Queue;
import java.util.function.Supplier;

import static io.ballerina.flowmodelgenerator.core.model.node.HttpApiEvent.EVENT_HTTP_API_METHOD;
import static io.ballerina.flowmodelgenerator.core.model.node.HttpApiEvent.EVENT_HTTP_API_METHOD_DOC;
import static io.ballerina.flowmodelgenerator.core.model.node.HttpApiEvent.EVENT_HTTP_API_METHOD_KEY;
import static io.ballerina.flowmodelgenerator.core.model.node.HttpApiEvent.EVENT_HTTP_API_PATH;
import static io.ballerina.flowmodelgenerator.core.model.node.HttpApiEvent.EVENT_HTTP_API_PATH_DOC;
import static io.ballerina.flowmodelgenerator.core.model.node.HttpApiEvent.EVENT_HTTP_API_PATH_KEY;

/**
 * Represents a builder for the flow node.
 *
 * @since 1.4.0
 */
public abstract class NodeBuilder {

    protected List<Branch> branches;
    protected Metadata.Builder<NodeBuilder> metadataBuilder;
    protected Codedata.Builder<NodeBuilder> codedataBuilder;
    protected PropertiesBuilder<NodeBuilder> propertiesBuilder;
    protected int flags;
    protected boolean returning;
    protected SemanticModel semanticModel;

    private static final Map<FlowNode.Kind, Supplier<? extends NodeBuilder>> CONSTRUCTOR_MAP = new HashMap<>() {{
        put(FlowNode.Kind.IF, If::new);
        put(FlowNode.Kind.RETURN, Return::new);
        put(FlowNode.Kind.EXPRESSION, DefaultExpression::new);
        put(FlowNode.Kind.ERROR_HANDLER, ErrorHandler::new);
        put(FlowNode.Kind.WHILE, While::new);
        put(FlowNode.Kind.CONTINUE, Continue::new);
        put(FlowNode.Kind.BREAK, Break::new);
        put(FlowNode.Kind.PANIC, Panic::new);
        put(FlowNode.Kind.EVENT_HTTP_API, HttpApiEvent::new);
        put(FlowNode.Kind.ACTION_CALL, ActionCall::new);
        put(FlowNode.Kind.START, Start::new);
        put(FlowNode.Kind.TRANSACTION, Transaction::new);
        put(FlowNode.Kind.LOCK, Lock::new);
        put(FlowNode.Kind.FAIL, Fail::new);
        put(FlowNode.Kind.NEW_DATA, NewData::new);
        put(FlowNode.Kind.UPDATE_DATA, UpdateData::new);
    }};

    public static NodeBuilder getNodeFromKind(FlowNode.Kind kind) {
        return CONSTRUCTOR_MAP.getOrDefault(kind, DefaultExpression::new).get();
    }

    public NodeBuilder setConstData() {
        this.setConcreteConstData();
        return this;
    }

    public abstract void setConcreteConstData();

    public NodeBuilder setTemplateData(Codedata codedata) {
        setConcreteTemplateData(codedata);
        return this;
    }

    public abstract void setConcreteTemplateData(Codedata codedata);

    public abstract String toSource(FlowNode flowNode);

    public NodeBuilder() {
        this.branches = new ArrayList<>();
        this.flags = 0;
    }

    public NodeBuilder semanticModel(SemanticModel semanticModel) {
        this.semanticModel = semanticModel;
        return this;
    }

    public NodeBuilder returning() {
        this.returning = true;
        return this;
    }

    public NodeBuilder branch(Branch branch) {
        this.branches.add(branch);
        return this;
    }

    public NodeBuilder flag(int flag) {
        this.flags |= flag;
        return this;
    }

    public Metadata.Builder<NodeBuilder> metadata() {
        if (this.metadataBuilder == null) {
            this.metadataBuilder = new Metadata.Builder<>(this);
        }
        return this.metadataBuilder;
    }

    public Codedata.Builder<NodeBuilder> codedata() {
        if (this.codedataBuilder == null) {
            this.codedataBuilder = new Codedata.Builder<>(this);
        }
        return this.codedataBuilder;
    }

    public PropertiesBuilder<NodeBuilder> properties() {
        if (this.propertiesBuilder == null) {
            this.propertiesBuilder = new PropertiesBuilder<>(semanticModel, this);
        }
        return this.propertiesBuilder;
    }

    public FlowNode build() {
        this.setConstData();
        Codedata codedata = codedataBuilder == null ? null : codedataBuilder.build();
        return new FlowNode(
                String.valueOf(Objects.hash(codedata != null ? codedata.lineRange() : null)),
                metadataBuilder == null ? null : metadataBuilder.build(),
                codedata,
                returning,
                branches.isEmpty() ? null : branches,
                propertiesBuilder == null ? null : propertiesBuilder.build(),
                flags
        );
    }

    public AvailableNode buildAvailableNode() {
        this.setConcreteConstData();
        return new AvailableNode(metadataBuilder == null ? null : metadataBuilder.build(),
                codedataBuilder == null ? null : codedataBuilder.build(), true);
    }

    /**
     * Represents a builder for the node properties of a flow node.
     *
     * @param <T> Parent builder type
     * @since 1.4.0
     */
    public static class PropertiesBuilder<T> extends FacetedBuilder<T> {

        public static final String DATA_VARIABLE_LABEL = "Data variable";
        public static final String DATA_VARIABLE_KEY = "dataVariable";
        public static final String DATA_VARIABLE_DOC = "Name of the variable";

        public static final String DATA_TYPE_LABEL = "Data type";
        public static final String DATA_TYPE_KEY = "dataType";
        public static final String DATA_TYPE_DOC = "Type of the variable";

        private final Map<String, Property> nodeProperties;
        private final SemanticModel semanticModel;
        protected Property.Builder propertyBuilder;

        public PropertiesBuilder(SemanticModel semanticModel, T parentBuilder) {
            super(parentBuilder);
            this.nodeProperties = new LinkedHashMap<>();
            this.propertyBuilder = Property.Builder.getInstance();
            this.semanticModel = semanticModel;
        }

        public PropertiesBuilder<T> variable(Node node) {
            if (node == null) {
                return this;
            }
            CommonUtils.getTypeSymbol(semanticModel, node).ifPresent(propertyBuilder::type);
            propertyBuilder
                    .metadata()
                    .label(Property.VARIABLE_LABEL)
                    .description(Property.VARIABLE_DOC)
                    .stepOut()
                    .value(CommonUtils.getVariableName(node))
                    .editable();

            addProperty(Property.VARIABLE_KEY, propertyBuilder.build());
            return this;
        }

<<<<<<< HEAD
        public PropertiesBuilder dataVariable(Node node) {
            Property property = propertyBuilder
                    .label(DATA_VARIABLE_LABEL)
                    .documentation(DATA_VARIABLE_DOC)
                    .editable()
                    .value(CommonUtils.getVariableName(node))
                    .build();
            addProperty(DATA_VARIABLE_KEY, property);

            propertyBuilder
                    .label(DATA_TYPE_LABEL)
                    .documentation(DATA_TYPE_DOC)
                    .editable();

            Optional<TypeSymbol> optTypeSymbol = CommonUtils.getTypeSymbol(semanticModel, node);
            optTypeSymbol.ifPresent(typeSymbol -> propertyBuilder.value(CommonUtils.getTypeSignature(typeSymbol)));

            addProperty(DATA_TYPE_KEY, propertyBuilder.build());
            
            return this;
        }

        public PropertiesBuilder defaultDataVariable() {
            Property variable = propertyBuilder
                    .label(DATA_VARIABLE_LABEL)
                    .documentation(DATA_VARIABLE_DOC)
                    .editable()
                    .value("item")
                    .build();
            addProperty(DATA_VARIABLE_KEY, variable);

            Property type = propertyBuilder
                    .label(DATA_TYPE_LABEL)
                    .documentation(DATA_TYPE_DOC)
                    .value("var")
                    .editable()
                    .build();
            addProperty(DATA_TYPE_KEY, type);

            return this;
        }

        public PropertiesBuilder expression(ExpressionNode expressionNode) {
=======
        public PropertiesBuilder<T> expression(ExpressionNode expressionNode) {
>>>>>>> a08b8ce0
            semanticModel.typeOf(expressionNode).ifPresent(propertyBuilder::type);
            Property property = propertyBuilder
                    .metadata()
                    .label(Property.EXPRESSION_LABEL)
                    .description(Property.EXPRESSION_DOC)
                    .stepOut()
                    .editable()
                    .value(expressionNode.kind() == SyntaxKind.CHECK_EXPRESSION ?
                            ((CheckExpressionNode) expressionNode).expression().toString() : expressionNode.toString())
                    .build();
            addProperty(Property.EXPRESSION_KEY, property);
            return this;
        }

        public PropertiesBuilder<T> callExpression(ExpressionNode expressionNode, ExpressionAttributes.Info info) {
            Property client = Property.Builder.getInstance()
                    .metadata()
                    .label(info.label())
                    .description(info.documentation())
                    .stepOut()
                    .type(info.type())
                    .value(expressionNode.toString())
                    .editable()
                    .build();
            addProperty(info.key(), client);
            return this;
        }

        public PropertiesBuilder<T> functionArguments(SeparatedNodeList<FunctionArgumentNode> arguments,
                                                      List<ParameterSymbol> parameterSymbols) {
            final Map<String, Node> namedArgValueMap = new HashMap<>();
            final Queue<Node> positionalArgs = new LinkedList<>();

            for (FunctionArgumentNode argument : arguments) {
                switch (argument.kind()) {
                    case NAMED_ARG -> {
                        NamedArgumentNode namedArgument = (NamedArgumentNode) argument;
                        namedArgValueMap.put(namedArgument.argumentName().name().text(),
                                namedArgument.expression());
                    }
                    case POSITIONAL_ARG -> positionalArgs.add(((PositionalArgumentNode) argument).expression());
                    default -> {
                        // Ignore the default case
                    }
                }
            }

            propertyBuilder = Property.Builder.getInstance();
            int numParams = parameterSymbols.size();
            int numPositionalArgs = positionalArgs.size();

            for (int i = 0; i < numParams; i++) {
                ParameterSymbol parameterSymbol = parameterSymbols.get(i);
                Optional<String> name = parameterSymbol.getName();
                if (name.isEmpty()) {
                    continue;
                }
                String parameterName = name.get();
                Node paramValue = i < numPositionalArgs ? positionalArgs.poll() : namedArgValueMap.get(parameterName);

                ExpressionAttributes.Info info = ExpressionAttributes.get(parameterName);
                if (info != null) {
                    propertyBuilder
                            .metadata()
                            .label(info.label())
                            .description(info.documentation())
                            .stepOut()
                            .editable()
                            .optional(parameterSymbol.paramKind() == ParameterKind.DEFAULTABLE);

                    if (paramValue != null) {
                        propertyBuilder.value(paramValue.toSourceCode());
                    }

                    String staticType = info.type();
                    Optional<TypeSymbol> valueType =
                            paramValue != null ? semanticModel.typeOf(paramValue) : Optional.empty();

                    if (info.dynamicType() && valueType.isPresent()) {
                        // Obtain the type from the value if the dynamic type is set
                        propertyBuilder.type(valueType.get());
                    } else if (staticType != null) {
                        // Set the static type
                        propertyBuilder.type(staticType);
                    } else {
                        // Set the type of the symbol if none of types were found
                        propertyBuilder.type(parameterSymbol.typeDescriptor());
                    }

                    addProperty(parameterName, propertyBuilder.build());
                }
            }
            return this;
        }

        public PropertiesBuilder<T> resourceSymbol(ResourceMethodSymbol resourceMethodSymbol) {
            propertyBuilder
                    .metadata()
                    .label(EVENT_HTTP_API_METHOD)
                    .description(EVENT_HTTP_API_METHOD_DOC)
                    .stepOut()
                    .editable();
            resourceMethodSymbol.getName().ifPresent(name -> propertyBuilder.value(name));
            addProperty(EVENT_HTTP_API_METHOD_KEY, propertyBuilder.build());

            propertyBuilder
                    .metadata()
                    .label(EVENT_HTTP_API_PATH)
                    .description(EVENT_HTTP_API_PATH_DOC)
                    .stepOut()
                    .editable()
                    .value(resourceMethodSymbol.resourcePath().signature());
            addProperty(EVENT_HTTP_API_PATH_KEY, propertyBuilder.build());
            return this;
        }

        public PropertiesBuilder<T> condition(ExpressionNode expressionNode) {
            semanticModel.typeOf(expressionNode).ifPresent(propertyBuilder::type);
            Property condition = propertyBuilder
                    .metadata()
                    .label(Property.CONDITION_LABEL)
                    .description(Property.CONDITION_DOC)
                    .stepOut()
                    .value(expressionNode.toSourceCode())
                    .editable()
                    .build();
            addProperty(Property.CONDITION_KEY, condition);
            return this;
        }

        public PropertiesBuilder<T> expression(ExpressionNode expressionNode, String expressionDoc) {
            semanticModel.typeOf(expressionNode).ifPresent(propertyBuilder::type);
            Property property = propertyBuilder
                    .metadata()
                    .label(Property.EXPRESSION_DOC)
                    .description(expressionDoc)
                    .stepOut()
                    .value(expressionNode.toSourceCode())
                    .editable()
                    .build();
            addProperty(Property.EXPRESSION_KEY, property);
            return this;
        }

        public PropertiesBuilder<T> statement(Node node) {
            Property property = propertyBuilder
                    .metadata()
                    .label(DefaultExpression.STATEMENT_LABEL)
                    .description(DefaultExpression.STATEMENT_DOC)
                    .stepOut()
                    .value(node == null ? "" : node.toSourceCode())
                    .editable()
                    .build();
            addProperty(DefaultExpression.STATEMENT_KEY, property);
            return this;
        }

        public PropertiesBuilder<T> ignore() {
            Property property = propertyBuilder
                    .metadata()
                    .label(Property.IGNORE_LABEL)
                    .description(Property.IGNORE_DOC)
                    .stepOut()
                    .value("true")
                    .editable()
                    .build();
            addProperty(Property.IGNORE_KEY, property);
            return this;
        }

        public PropertiesBuilder<T> onErrorVariable(TypedBindingPatternNode typedBindingPatternNode) {
            BindingPatternNode bindingPatternNode = typedBindingPatternNode.bindingPattern();
            Property value = propertyBuilder
                    .metadata()
                    .label(Property.ON_ERROR_VARIABLE_LABEL)
                    .description(Property.ON_ERROR_VARIABLE_DOC)
                    .stepOut()
                    .value(bindingPatternNode.toString())
                    .editable()
                    .build();
            addProperty(Property.ON_ERROR_VARIABLE_KEY, value);

            CommonUtils.getTypeSymbol(semanticModel, typedBindingPatternNode)
                    .ifPresent(typeSymbol -> propertyBuilder.value(CommonUtils.getTypeSignature(typeSymbol)));
            Property type = propertyBuilder
                    .metadata()
                    .label(Property.ON_ERROR_TYPE_LABEL)
                    .description(Property.ON_ERROR_TYPE_DOC)
                    .stepOut()
                    .editable()
                    .build();
            addProperty(Property.ON_ERROR_TYPE_KEY, type);

            return this;
        }

        public PropertiesBuilder<T> defaultOnErrorVariable() {
            Property value = propertyBuilder
                    .metadata()
                    .label(Property.ON_ERROR_VARIABLE_LABEL)
                    .description(Property.ON_ERROR_VARIABLE_DOC)
                    .stepOut()
                    .value("err")
                    .editable()
                    .build();
            addProperty(Property.ON_ERROR_VARIABLE_KEY, value);

            Property type = propertyBuilder
                    .metadata()
                    .label(Property.ON_ERROR_TYPE_LABEL)
                    .description(Property.ON_ERROR_TYPE_DOC)
                    .stepOut()
                    .value("error")
                    .editable()
                    .build();
            addProperty(Property.ON_ERROR_TYPE_KEY, type);

            return this;
        }

        public PropertiesBuilder<T> defaultExpression(String doc) {
            Property property = propertyBuilder
                    .metadata()
                    .label(Property.EXPRESSION_LABEL)
                    .description(doc)
                    .stepOut()
                    .value("")
                    .editable()
                    .build();
            addProperty(Property.EXPRESSION_KEY, property);
            return this;
        }

        public PropertiesBuilder<T> defaultVariable() {
            propertyBuilder
                    .metadata()
                    .label(Property.VARIABLE_LABEL)
                    .description(Property.VARIABLE_DOC)
                    .stepOut()
                    .value("item")
                    .editable()
                    .optional(true);

            addProperty(Property.VARIABLE_KEY, propertyBuilder.build());
            return this;
        }

        public PropertiesBuilder<T> defaultCondition(String doc) {
            Property property = propertyBuilder
                    .metadata()
                    .label(Property.CONDITION_LABEL)
                    .description(doc)
                    .stepOut()
                    .value("true")
                    .editable()
                    .build();
            addProperty(Property.CONDITION_KEY, property);
            return this;
        }

        public PropertiesBuilder<T> defaultExpression(ExpressionAttributes.Info info) {
            Property property = propertyBuilder
                    .metadata()
                    .label(info.label())
                    .description(info.documentation())
                    .stepOut()
                    .value("")
                    .type(info.type())
                    .editable()
                    .build();
            addProperty(info.key(), property);
            return this;
        }

        public final void addProperty(String key, Property property) {
            if (property != null) {
                this.nodeProperties.put(key, property);
            }
        }

        public Map<String, Property> build() {
            return this.nodeProperties;
        }
    }
}<|MERGE_RESOLUTION|>--- conflicted
+++ resolved
@@ -233,7 +233,6 @@
             return this;
         }
 
-<<<<<<< HEAD
         public PropertiesBuilder dataVariable(Node node) {
             Property property = propertyBuilder
                     .label(DATA_VARIABLE_LABEL)
@@ -252,7 +251,7 @@
             optTypeSymbol.ifPresent(typeSymbol -> propertyBuilder.value(CommonUtils.getTypeSignature(typeSymbol)));
 
             addProperty(DATA_TYPE_KEY, propertyBuilder.build());
-            
+
             return this;
         }
 
@@ -277,9 +276,6 @@
         }
 
         public PropertiesBuilder expression(ExpressionNode expressionNode) {
-=======
-        public PropertiesBuilder<T> expression(ExpressionNode expressionNode) {
->>>>>>> a08b8ce0
             semanticModel.typeOf(expressionNode).ifPresent(propertyBuilder::type);
             Property property = propertyBuilder
                     .metadata()
