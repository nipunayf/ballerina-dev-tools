/*
 *  Copyright (c) 2024, WSO2 LLC. (http://www.wso2.com)
 *
 *  WSO2 LLC. licenses this file to you under the Apache License,
 *  Version 2.0 (the "License"); you may not use this file except
 *  in compliance with the License.
 *  You may obtain a copy of the License at
 *
 *    http://www.apache.org/licenses/LICENSE-2.0
 *
 *  Unless required by applicable law or agreed to in writing,
 *  software distributed under the License is distributed on an
 *  "AS IS" BASIS, WITHOUT WARRANTIES OR CONDITIONS OF ANY
 *  KIND, either express or implied.  See the License for the
 *  specific language governing permissions and limitations
 *  under the License.
 */

package io.ballerina.flowmodelgenerator.core.model;

import io.ballerina.compiler.api.SemanticModel;
import io.ballerina.compiler.api.symbols.ParameterKind;
import io.ballerina.compiler.api.symbols.ParameterSymbol;
import io.ballerina.compiler.api.symbols.ResourceMethodSymbol;
import io.ballerina.compiler.api.symbols.TypeSymbol;
import io.ballerina.compiler.syntax.tree.CheckExpressionNode;
import io.ballerina.compiler.syntax.tree.ExpressionNode;
import io.ballerina.compiler.syntax.tree.FunctionArgumentNode;
import io.ballerina.compiler.syntax.tree.NamedArgumentNode;
import io.ballerina.compiler.syntax.tree.Node;
import io.ballerina.compiler.syntax.tree.NodeList;
import io.ballerina.compiler.syntax.tree.PositionalArgumentNode;
import io.ballerina.compiler.syntax.tree.SeparatedNodeList;
import io.ballerina.compiler.syntax.tree.SyntaxKind;
import io.ballerina.compiler.syntax.tree.TypedBindingPatternNode;
import io.ballerina.flowmodelgenerator.core.CommonUtils;
import io.ballerina.flowmodelgenerator.core.model.node.ActionCall;
import io.ballerina.flowmodelgenerator.core.model.node.Assign;
import io.ballerina.flowmodelgenerator.core.model.node.BinaryData;
import io.ballerina.flowmodelgenerator.core.model.node.Break;
<<<<<<< HEAD
import io.ballerina.flowmodelgenerator.core.model.node.Commit;
=======
import io.ballerina.flowmodelgenerator.core.model.node.Comment;
>>>>>>> 42c9c38f
import io.ballerina.flowmodelgenerator.core.model.node.Continue;
import io.ballerina.flowmodelgenerator.core.model.node.DataMapper;
import io.ballerina.flowmodelgenerator.core.model.node.DefaultExpression;
import io.ballerina.flowmodelgenerator.core.model.node.ErrorHandler;
import io.ballerina.flowmodelgenerator.core.model.node.Fail;
import io.ballerina.flowmodelgenerator.core.model.node.Foreach;
import io.ballerina.flowmodelgenerator.core.model.node.FunctionCall;
import io.ballerina.flowmodelgenerator.core.model.node.HttpApiEvent;
import io.ballerina.flowmodelgenerator.core.model.node.If;
import io.ballerina.flowmodelgenerator.core.model.node.JsonPayload;
import io.ballerina.flowmodelgenerator.core.model.node.Lock;
import io.ballerina.flowmodelgenerator.core.model.node.Match;
import io.ballerina.flowmodelgenerator.core.model.node.NewConnection;
import io.ballerina.flowmodelgenerator.core.model.node.Panic;
import io.ballerina.flowmodelgenerator.core.model.node.Retry;
import io.ballerina.flowmodelgenerator.core.model.node.Return;
import io.ballerina.flowmodelgenerator.core.model.node.Rollback;
import io.ballerina.flowmodelgenerator.core.model.node.Start;
import io.ballerina.flowmodelgenerator.core.model.node.Stop;
import io.ballerina.flowmodelgenerator.core.model.node.Transaction;
import io.ballerina.flowmodelgenerator.core.model.node.While;
import io.ballerina.flowmodelgenerator.core.model.node.XmlPayload;
import io.ballerina.tools.text.LinePosition;
import io.ballerina.tools.text.LineRange;
import org.ballerinalang.langserver.commons.workspace.WorkspaceManager;
import org.eclipse.lsp4j.TextEdit;

import java.nio.file.Path;
import java.util.ArrayList;
import java.util.HashMap;
import java.util.LinkedHashMap;
import java.util.LinkedList;
import java.util.List;
import java.util.Map;
import java.util.Objects;
import java.util.Optional;
import java.util.Queue;
import java.util.function.Supplier;

import static io.ballerina.flowmodelgenerator.core.model.node.DataMapper.FUNCTION_NAME_DOC;
import static io.ballerina.flowmodelgenerator.core.model.node.DataMapper.FUNCTION_NAME_KEY;
import static io.ballerina.flowmodelgenerator.core.model.node.DataMapper.FUNCTION_NAME_LABEL;
import static io.ballerina.flowmodelgenerator.core.model.node.DataMapper.INPUTS_DOC;
import static io.ballerina.flowmodelgenerator.core.model.node.DataMapper.INPUTS_KEY;
import static io.ballerina.flowmodelgenerator.core.model.node.DataMapper.INPUTS_LABEL;
import static io.ballerina.flowmodelgenerator.core.model.node.DataMapper.OUTPUT_DOC;
import static io.ballerina.flowmodelgenerator.core.model.node.DataMapper.OUTPUT_KEY;
import static io.ballerina.flowmodelgenerator.core.model.node.DataMapper.OUTPUT_LABEL;
import static io.ballerina.flowmodelgenerator.core.model.node.HttpApiEvent.EVENT_HTTP_API_METHOD;
import static io.ballerina.flowmodelgenerator.core.model.node.HttpApiEvent.EVENT_HTTP_API_METHOD_DOC;
import static io.ballerina.flowmodelgenerator.core.model.node.HttpApiEvent.EVENT_HTTP_API_METHOD_KEY;
import static io.ballerina.flowmodelgenerator.core.model.node.HttpApiEvent.EVENT_HTTP_API_PATH;
import static io.ballerina.flowmodelgenerator.core.model.node.HttpApiEvent.EVENT_HTTP_API_PATH_DOC;
import static io.ballerina.flowmodelgenerator.core.model.node.HttpApiEvent.EVENT_HTTP_API_PATH_KEY;

/**
 * Represents a builder for the flow node.
 *
 * @since 1.4.0
 */
public abstract class NodeBuilder {

    protected List<Branch> branches;
    protected Metadata.Builder<NodeBuilder> metadataBuilder;
    protected Codedata.Builder<NodeBuilder> codedataBuilder;
    protected PropertiesBuilder<NodeBuilder> propertiesBuilder;
    protected int flags;
    protected boolean returning;
    protected SemanticModel semanticModel;
<<<<<<< HEAD

    private static final Map<FlowNode.Kind, Supplier<? extends NodeBuilder>> CONSTRUCTOR_MAP = new HashMap<>() {{
        put(FlowNode.Kind.IF, If::new);
        put(FlowNode.Kind.RETURN, Return::new);
        put(FlowNode.Kind.EXPRESSION, DefaultExpression::new);
        put(FlowNode.Kind.ERROR_HANDLER, ErrorHandler::new);
        put(FlowNode.Kind.WHILE, While::new);
        put(FlowNode.Kind.CONTINUE, Continue::new);
        put(FlowNode.Kind.BREAK, Break::new);
        put(FlowNode.Kind.PANIC, Panic::new);
        put(FlowNode.Kind.EVENT_HTTP_API, HttpApiEvent::new);
        put(FlowNode.Kind.ACTION_CALL, ActionCall::new);
        put(FlowNode.Kind.START, Start::new);
        put(FlowNode.Kind.TRANSACTION, Transaction::new);
        put(FlowNode.Kind.LOCK, Lock::new);
        put(FlowNode.Kind.FAIL, Fail::new);
        put(FlowNode.Kind.COMMIT, Commit::new);
        put(FlowNode.Kind.ROLLBACK, Rollback::new);
=======
    protected FlowNode cachedFlowNode;
    protected String defaultModuleName;

    private static final Map<NodeKind, Supplier<? extends NodeBuilder>> CONSTRUCTOR_MAP = new HashMap<>() {{
        put(NodeKind.IF, If::new);
        put(NodeKind.RETURN, Return::new);
        put(NodeKind.EXPRESSION, DefaultExpression::new);
        put(NodeKind.ERROR_HANDLER, ErrorHandler::new);
        put(NodeKind.WHILE, While::new);
        put(NodeKind.CONTINUE, Continue::new);
        put(NodeKind.BREAK, Break::new);
        put(NodeKind.PANIC, Panic::new);
        put(NodeKind.EVENT_HTTP_API, HttpApiEvent::new);
        put(NodeKind.ACTION_CALL, ActionCall::new);
        put(NodeKind.NEW_CONNECTION, NewConnection::new);
        put(NodeKind.START, Start::new);
        put(NodeKind.TRANSACTION, Transaction::new);
        put(NodeKind.RETRY, Retry::new);
        put(NodeKind.LOCK, Lock::new);
        put(NodeKind.FAIL, Fail::new);
        put(NodeKind.XML_PAYLOAD, XmlPayload::new);
        put(NodeKind.JSON_PAYLOAD, JsonPayload::new);
        put(NodeKind.BINARY_DATA, BinaryData::new);
        put(NodeKind.STOP, Stop::new);
        put(NodeKind.FUNCTION_CALL, FunctionCall::new);
        put(NodeKind.FOREACH, Foreach::new);
        put(NodeKind.DATA_MAPPER, DataMapper::new);
        put(NodeKind.ASSIGN, Assign::new);
        put(NodeKind.COMMENT, Comment::new);
        put(NodeKind.MATCH, Match::new);
>>>>>>> 42c9c38f
    }};

    public static NodeBuilder getNodeFromKind(NodeKind kind) {
        return CONSTRUCTOR_MAP.getOrDefault(kind, DefaultExpression::new).get();
    }

    public NodeBuilder setConstData() {
        this.setConcreteConstData();
        return this;
    }

    public abstract void setConcreteConstData();

    public NodeBuilder setTemplateData(TemplateContext context) {
        setConcreteTemplateData(context);
        return this;
    }

    public abstract void setConcreteTemplateData(TemplateContext context);

    public abstract Map<Path, List<TextEdit>> toSource(SourceBuilder sourceBuilder);

    public NodeBuilder() {
        this.branches = new ArrayList<>();
        this.flags = 0;
    }

    public NodeBuilder semanticModel(SemanticModel semanticModel) {
        this.semanticModel = semanticModel;
        return this;
    }

    public NodeBuilder defaultModuleName(String defaultModuleName) {
        this.defaultModuleName = defaultModuleName;
        return this;
    }

    public NodeBuilder returning() {
        this.returning = true;
        return this;
    }

    public NodeBuilder branch(Branch branch) {
        this.branches.add(branch);
        return this;
    }

    public NodeBuilder flag(int flag) {
        this.flags |= flag;
        return this;
    }

    public Metadata.Builder<NodeBuilder> metadata() {
        if (this.metadataBuilder == null) {
            this.metadataBuilder = new Metadata.Builder<>(this);
        }
        return this.metadataBuilder;
    }

    public Codedata.Builder<NodeBuilder> codedata() {
        if (this.codedataBuilder == null) {
            this.codedataBuilder = new Codedata.Builder<>(this);
        }
        return this.codedataBuilder;
    }

    public PropertiesBuilder<NodeBuilder> properties() {
        if (this.propertiesBuilder == null) {
            this.propertiesBuilder = new PropertiesBuilder<>(semanticModel, defaultModuleName, this);
        }
        return this.propertiesBuilder;
    }

    public FlowNode build() {
        this.setConstData();

        // Check if there is a pre-built node
        if (cachedFlowNode != null) {
            return cachedFlowNode;
        }

        Codedata codedata = codedataBuilder == null ? null : codedataBuilder.build();
        return new FlowNode(
                String.valueOf(Objects.hash(codedata != null ? codedata.lineRange() : null)),
                metadataBuilder == null ? null : metadataBuilder.build(),
                codedata,
                returning,
                branches.isEmpty() ? null : branches,
                propertiesBuilder == null ? null : propertiesBuilder.build(),
                flags
        );
    }

    public AvailableNode buildAvailableNode() {
        this.setConcreteConstData();
        return new AvailableNode(metadataBuilder == null ? null : metadataBuilder.build(),
                codedataBuilder == null ? null : codedataBuilder.build(), true);
    }

    public record TemplateContext(WorkspaceManager workspaceManager, Path filePath, LinePosition position,
                                  Codedata codedata) {

    }

    /**
     * Represents a builder for the node properties of a flow node.
     *
     * @param <T> Parent builder type
     * @since 1.4.0
     */
    public static class PropertiesBuilder<T> extends FacetedBuilder<T> {

        private final Map<String, Property> nodeProperties;
        private final SemanticModel semanticModel;
        protected Property.Builder propertyBuilder;
        private final String defaultModuleName;

        public PropertiesBuilder(SemanticModel semanticModel, String defaultModuleName, T parentBuilder) {
            super(parentBuilder);
            this.nodeProperties = new LinkedHashMap<>();
            this.propertyBuilder = Property.Builder.getInstance();
            this.semanticModel = semanticModel;
            this.defaultModuleName = defaultModuleName;
        }

        public PropertiesBuilder<T> variable(Node node) {
            if (node == null) {
                return this;
            }
            propertyBuilder
                    .metadata()
                        .label(Property.VARIABLE_LABEL)
                        .description(Property.VARIABLE_DOC)
                        .stepOut()
                    .value(CommonUtils.getVariableName(node))
                    .type(Property.ValueType.IDENTIFIER)
                    .editable();

            addProperty(Property.VARIABLE_KEY, propertyBuilder.build());
            return this;
        }

        public PropertiesBuilder<T> type(Node node) {
            propertyBuilder
                    .metadata()
                        .label(Property.DATA_TYPE_LABEL)
                        .description(Property.DATA_TYPE_DOC)
                        .stepOut()
                    .value(CommonUtils.getVariableName(node))
                    .type(Property.ValueType.TYPE)
                    .editable();

            addProperty(Property.DATA_TYPE_KEY, propertyBuilder.build());
            return this;
        }

        public PropertiesBuilder<T> type(String typeName) {
            propertyBuilder
                    .metadata()
                        .label(Property.DATA_TYPE_LABEL)
                        .description(Property.DATA_TYPE_DOC)
                        .stepOut()
                    .value(typeName)
                    .type(Property.ValueType.TYPE)
                    .editable();

            addProperty(Property.DATA_TYPE_KEY, propertyBuilder.build());
            return this;
        }

        public PropertiesBuilder<T> dataVariable(Node node) {
            data(node);

            propertyBuilder
                    .metadata()
                        .label(Property.DATA_TYPE_LABEL)
                        .description(Property.DATA_TYPE_DOC)
                        .stepOut()
                    .type(Property.ValueType.TYPE)
                    .editable();

            if (node == null) {
                propertyBuilder.value("var");
            } else {
                Optional<TypeSymbol> optTypeSymbol = CommonUtils.getTypeSymbol(semanticModel, node);
                optTypeSymbol.ifPresent(typeSymbol -> propertyBuilder.value(
                        CommonUtils.getTypeSignature(semanticModel, typeSymbol, true, defaultModuleName)));
            }

            addProperty(Property.DATA_TYPE_KEY, propertyBuilder.build());

            return this;
        }

        public PropertiesBuilder<T> payload(Node node, String type) {
            data(node);

            propertyBuilder
                    .metadata()
                        .label(Property.DATA_TYPE_LABEL)
                        .description(Property.DATA_TYPE_DOC)
                        .stepOut()
                    .type(Property.ValueType.TYPE)
                    .editable();

            if (node == null) {
                propertyBuilder.value(type);
            } else {
                Optional<TypeSymbol> optTypeSymbol = CommonUtils.getTypeSymbol(semanticModel, node);
                optTypeSymbol.ifPresent(typeSymbol -> propertyBuilder.value(
                        CommonUtils.getTypeSignature(semanticModel, typeSymbol, true, defaultModuleName)));
            }
            addProperty(Property.DATA_TYPE_KEY, propertyBuilder.build());
            return this;
        }

        public PropertiesBuilder<T> data(Node node) {
            Property property = propertyBuilder
                    .metadata()
                        .label(Property.DATA_VARIABLE_LABEL)
                        .description(Property.DATA_VARIABLE_DOC)
                        .stepOut()
                    .value(node == null ? "item" : CommonUtils.getVariableName(node))
                    .type(Property.ValueType.IDENTIFIER)
                    .editable()
                    .build();
            addProperty(Property.DATA_VARIABLE_KEY, property);

            return this;
        }

        public PropertiesBuilder<T> patterns(NodeList<? extends Node> node) {
            List<Property> properties = new ArrayList<>();
            for (Node patternNode : node) {
                Property property = propertyBuilder
                        .metadata()
                            .label(Property.PATTERN_LABEL)
                            .description(Property.PATTERN_DOC)
                            .stepOut()
                        .value(patternNode.toSourceCode().strip())
                        .type(Property.ValueType.EXPRESSION)
                        .editable()
                        .build();
                properties.add(property);
            }

            Property property = propertyBuilder
                    .metadata()
                        .label(Property.PATTERNS_LABEL)
                        .description(Property.PATTERNS_DOC)
                        .stepOut()
                    .value(properties)
                    .type(Property.ValueType.SINGLE_SELECT)
                    .editable()
                    .build();
            addProperty(Property.PATTERNS_KEY, property);

            return this;
        }

        public PropertiesBuilder<T> callExpression(ExpressionNode expressionNode, String key,
                                                   Property propertyTemplate) {
            Property client = Property.Builder.getInstance()
                    .metadata()
                        .label(propertyTemplate.metadata().label())
                        .description(propertyTemplate.metadata().description())
                        .stepOut()
                    .type(Property.ValueType.EXPRESSION)
                    .value(expressionNode.toString())
                    .type(Property.ValueType.EXPRESSION)
                    .editable()
                    .build();
            addProperty(key, client);
            return this;
        }

        // TODO: Think how we can reuse this logic with the functionArguments method
        public PropertiesBuilder<T> inputs(SeparatedNodeList<FunctionArgumentNode> arguments,
                                           List<ParameterSymbol> parameterSymbols) {
            final Map<String, Node> namedArgValueMap = new HashMap<>();
            final Queue<Node> positionalArgs = new LinkedList<>();

            if (arguments != null) {
                for (FunctionArgumentNode argument : arguments) {
                    switch (argument.kind()) {
                        case NAMED_ARG -> {
                            NamedArgumentNode namedArgument = (NamedArgumentNode) argument;
                            namedArgValueMap.put(namedArgument.argumentName().name().text(),
                                    namedArgument.expression());
                        }
                        case POSITIONAL_ARG -> positionalArgs.add(((PositionalArgumentNode) argument).expression());
                        default -> {
                            // Ignore the default case
                        }
                    }
                }
            }

            propertyBuilder = Property.Builder.getInstance();
            int numParams = parameterSymbols.size();
            int numPositionalArgs = positionalArgs.size();

            List<String> inputs = new ArrayList<>();
            for (int i = 0; i < numParams; i++) {
                ParameterSymbol parameterSymbol = parameterSymbols.get(i);
                Optional<String> name = parameterSymbol.getName();
                if (name.isEmpty()) {
                    continue;
                }
                String parameterName = name.get();
                Node paramValue = i < numPositionalArgs ? positionalArgs.poll() : namedArgValueMap.get(parameterName);

                String type = CommonUtils.getTypeSignature(semanticModel, parameterSymbol.typeDescriptor(), false,
                        defaultModuleName);
                String variableName = CommonUtils.getVariableName(paramValue);
                inputs.add(type + " " + variableName);
            }

            propertyBuilder
                    .metadata()
                        .label(INPUTS_LABEL)
                        .description(INPUTS_DOC)
                        .stepOut()
                    .type(Property.ValueType.MULTIPLE_SELECT)
                    .value(inputs)
                    .editable();

            addProperty(INPUTS_KEY, propertyBuilder.build());
            return this;
        }

        public PropertiesBuilder<T> output(Node node) {
            propertyBuilder
                    .metadata()
                        .label(OUTPUT_LABEL)
                        .description(OUTPUT_DOC)
                        .stepOut()
                    .type(Property.ValueType.SINGLE_SELECT)
                    .editable();

            Optional<TypeSymbol> optTypeSymbol = CommonUtils.getTypeSymbol(semanticModel, node);
            optTypeSymbol.ifPresent(
                    typeSymbol -> propertyBuilder.value(
                            CommonUtils.getTypeSignature(semanticModel, typeSymbol, true, defaultModuleName)));

            addProperty(OUTPUT_KEY, propertyBuilder.build());
            return this;
        }

        public PropertiesBuilder<T> functionArguments(SeparatedNodeList<FunctionArgumentNode> arguments,
                                                      List<ParameterSymbol> parameterSymbols,
                                                      Map<String, Property> properties) {
            final Map<String, Node> namedArgValueMap = new HashMap<>();
            final Queue<Node> positionalArgs = new LinkedList<>();

            if (arguments != null) {
                for (FunctionArgumentNode argument : arguments) {
                    switch (argument.kind()) {
                        case NAMED_ARG -> {
                            NamedArgumentNode namedArgument = (NamedArgumentNode) argument;
                            namedArgValueMap.put(namedArgument.argumentName().name().text(),
                                    namedArgument.expression());
                        }
                        case POSITIONAL_ARG -> positionalArgs.add(((PositionalArgumentNode) argument).expression());
                        default -> {
                            // Ignore the default case
                        }
                    }
                }
            }

            propertyBuilder = Property.Builder.getInstance();
            int numParams = parameterSymbols.size();
            int numPositionalArgs = positionalArgs.size();

            for (int i = 0; i < numParams; i++) {
                ParameterSymbol parameterSymbol = parameterSymbols.get(i);
                Optional<String> name = parameterSymbol.getName();
                if (name.isEmpty()) {
                    continue;
                }

                String parameterName = name.get().startsWith("'") ? name.get().substring(1) : name.get();
                Node paramValue = i < numPositionalArgs ? positionalArgs.poll() : namedArgValueMap.get(parameterName);

                Property propertyTemplate = properties.get(parameterName);
                if (propertyTemplate != null) {
                    propertyBuilder
                            .metadata()
                                .label(propertyTemplate.metadata().label())
                                .description(propertyTemplate.metadata().description())
                                .stepOut()
                            .type(Property.ValueType.EXPRESSION)
                            .editable()
                            .optional(parameterSymbol.paramKind() == ParameterKind.DEFAULTABLE);

                    if (paramValue != null) {
                        propertyBuilder.value(paramValue.toSourceCode());
                    }

                    addProperty(parameterName, propertyBuilder.build());
                }
            }
            return this;
        }

        public PropertiesBuilder<T> functionArguments(SeparatedNodeList<FunctionArgumentNode> arguments,
                                                      List<ParameterSymbol> parameterSymbols) {
            final Map<String, Node> namedArgValueMap = new HashMap<>();
            final Queue<Node> positionalArgs = new LinkedList<>();

            if (arguments != null) {
                for (FunctionArgumentNode argument : arguments) {
                    switch (argument.kind()) {
                        case NAMED_ARG -> {
                            NamedArgumentNode namedArgument = (NamedArgumentNode) argument;
                            namedArgValueMap.put(namedArgument.argumentName().name().text(),
                                    namedArgument.expression());
                        }
                        case POSITIONAL_ARG -> positionalArgs.add(((PositionalArgumentNode) argument).expression());
                        default -> {
                            // Ignore the default case
                        }
                    }
                }
            }

            propertyBuilder = Property.Builder.getInstance();
            int numParams = parameterSymbols.size();
            int numPositionalArgs = positionalArgs.size();

            for (int i = 0; i < numParams; i++) {
                ParameterSymbol parameterSymbol = parameterSymbols.get(i);
                Optional<String> name = parameterSymbol.getName();
                if (name.isEmpty()) {
                    continue;
                }

                String parameterName = name.get().startsWith("'") ? name.get().substring(1) : name.get();
                Node paramValue = i < numPositionalArgs ? positionalArgs.poll() : namedArgValueMap.get(parameterName);

                propertyBuilder
                        .metadata()
                            .label(parameterName)
                            .stepOut()
                        .type(Property.ValueType.EXPRESSION)
                        .editable()
                        .optional(parameterSymbol.paramKind() == ParameterKind.DEFAULTABLE);

                if (paramValue != null) {
                    propertyBuilder.value(paramValue.toSourceCode());
                }

                addProperty(parameterName, propertyBuilder.build());

            }
            return this;
        }

        public PropertiesBuilder<T> resourceSymbol(ResourceMethodSymbol resourceMethodSymbol) {
            propertyBuilder
                    .metadata()
                        .label(EVENT_HTTP_API_METHOD)
                        .description(EVENT_HTTP_API_METHOD_DOC)
                        .stepOut()
                    .type(Property.ValueType.IDENTIFIER)
                    .editable();
            resourceMethodSymbol.getName().ifPresent(name -> propertyBuilder.value(name));
            addProperty(EVENT_HTTP_API_METHOD_KEY, propertyBuilder.build());

            propertyBuilder
                    .metadata()
                        .label(EVENT_HTTP_API_PATH)
                        .description(EVENT_HTTP_API_PATH_DOC)
                        .stepOut()
                    .editable()
                    .type(Property.ValueType.STRING)
                    .value(resourceMethodSymbol.resourcePath().signature());
            addProperty(EVENT_HTTP_API_PATH_KEY, propertyBuilder.build());
            return this;
        }

        public PropertiesBuilder<T> condition(ExpressionNode expressionNode) {
            Property condition = propertyBuilder
                    .metadata()
                        .label(Property.CONDITION_LABEL)
                        .description(Property.CONDITION_DOC)
                        .stepOut()
                    .value(expressionNode == null ? "true" : expressionNode.toSourceCode())
                    .type(Property.ValueType.EXPRESSION)
                    .editable()
                    .build();
            addProperty(Property.CONDITION_KEY, condition);
            return this;
        }

        public PropertiesBuilder<T> retryCount(int retryCount) {
            return retryCount(retryCount, false);
        }

        public PropertiesBuilder<T> retryCount(int retryCount, boolean optional) {
            Property property = propertyBuilder
                    .metadata()
                    .label(Property.RETRY_COUNT_LABEL)
                    .description(Property.RETRY_COUNT_DOC)
                    .stepOut()
                    .value(String.valueOf(retryCount))
                    .type(Property.ValueType.EXPRESSION)
                    .optional(optional)
                    .editable()
                    .build();
            addProperty(Property.RETRY_COUNT_KEY, property);
            return this;
        }

        public PropertiesBuilder<T> expression(String expr, String expressionDoc) {
            Property property = propertyBuilder
                    .metadata()
                        .label(Property.EXPRESSION_DOC)
                        .description(expressionDoc)
                        .stepOut()
                    .value(expr)
                    .type(Property.ValueType.EXPRESSION)
                    .editable()
                    .build();
            addProperty(Property.EXPRESSION_KEY, property);
            return this;
        }

        public PropertiesBuilder<T> expression(ExpressionNode expressionNode, String expressionDoc) {
            Property property = propertyBuilder
                    .metadata()
                        .label(Property.EXPRESSION_DOC)
                        .description(expressionDoc)
                        .stepOut()
                    .value(expressionNode == null ? "" : expressionNode.toSourceCode())
                    .type(Property.ValueType.EXPRESSION)
                    .editable()
                    .build();
            addProperty(Property.EXPRESSION_KEY, property);
            return this;
        }

        public PropertiesBuilder<T> expression(ExpressionNode expressionNode, String key, String expressionDoc) {
            Property property = propertyBuilder
                    .metadata()
                        .label(Property.EXPRESSION_DOC)
                        .description(expressionDoc)
                        .stepOut()
                    .value(expressionNode == null ? "" : expressionNode.toSourceCode())
                    .type(Property.ValueType.EXPRESSION)
                    .editable()
                    .build();
            addProperty(key, property);
            return this;
        }

        public PropertiesBuilder<T> expression(ExpressionNode expressionNode) {
            Property property = propertyBuilder
                    .metadata()
                        .label(Property.EXPRESSION_LABEL)
                        .description(Property.EXPRESSION_DOC)
                        .stepOut()
                    .editable()
                    .value(expressionNode == null ? "" : expressionNode.kind() == SyntaxKind.CHECK_EXPRESSION ?
                            ((CheckExpressionNode) expressionNode).expression().toString() : expressionNode.toString())
                    .type(Property.ValueType.EXPRESSION)
                    .build();
            addProperty(Property.EXPRESSION_KEY, property);
            return this;
        }

        public PropertiesBuilder<T> statement(Node node) {
            Property property = propertyBuilder
                    .metadata()
                        .label(DefaultExpression.STATEMENT_LABEL)
                        .description(DefaultExpression.STATEMENT_DOC)
                        .stepOut()
                    .value(node == null ? "" : node.toSourceCode().strip())
                    .type(Property.ValueType.EXPRESSION)
                    .editable()
                    .build();
            addProperty(DefaultExpression.STATEMENT_KEY, property);
            return this;
        }

        public PropertiesBuilder<T> ignore(boolean ignore) {
            Property property = propertyBuilder
                    .metadata()
                        .label(Property.IGNORE_LABEL)
                        .description(Property.IGNORE_DOC)
                        .stepOut()
                    .value(String.valueOf(ignore))
                    .type(Property.ValueType.EXPRESSION)
                    .editable()
                    .build();
            addProperty(Property.IGNORE_KEY, property);
            return this;
        }

        public PropertiesBuilder<T> comment(String comment) {
            Property property = propertyBuilder
                    .metadata()
                        .label(Property.COMMENT_LABEL)
                        .description(Property.COMMENT_DOC)
                        .stepOut()
                    .value(comment)
                    .type(Property.ValueType.STRING)
                    .editable()
                    .build();
            addProperty(Property.COMMENT_KEY, property);
            return this;
        }

        public PropertiesBuilder<T> onErrorVariable(TypedBindingPatternNode typedBindingPatternNode) {
            Property variable = propertyBuilder
                    .metadata()
                        .label(Property.ON_ERROR_VARIABLE_LABEL)
                        .description(Property.ON_ERROR_VARIABLE_DOC)
                        .stepOut()
                    .value(typedBindingPatternNode == null ? "err" :
                            typedBindingPatternNode.bindingPattern().toString())
                    .type(Property.ValueType.IDENTIFIER)
                    .editable()
                    .build();
            addProperty(Property.ON_ERROR_VARIABLE_KEY, variable);

            if (typedBindingPatternNode == null) {
                propertyBuilder.value("error");
            } else {
                CommonUtils.getTypeSymbol(semanticModel, typedBindingPatternNode)
                        .ifPresent(typeSymbol -> propertyBuilder.value(
                                CommonUtils.getTypeSignature(semanticModel, typeSymbol, false, defaultModuleName)));
            }
            Property type = propertyBuilder
                    .metadata()
                        .label(Property.ON_ERROR_TYPE_LABEL)
                        .description(Property.ON_ERROR_TYPE_DOC)
                        .stepOut()
                    .editable()
                    .type(Property.ValueType.TYPE)
                    .build();
            addProperty(Property.ON_ERROR_TYPE_KEY, type);

            return this;
        }

        public PropertiesBuilder<T> functionName(String functionName) {
            Property property = propertyBuilder
                    .metadata()
                        .label(FUNCTION_NAME_LABEL)
                        .description(FUNCTION_NAME_DOC)
                        .stepOut()
                    .type(Property.ValueType.IDENTIFIER)
                    .value(functionName)
                    .editable()
                    .build();

            addProperty(FUNCTION_NAME_KEY, property);
            return this;
        }

        public PropertiesBuilder<T> custom(String key, String label, String description, Property.ValueType type,
                                           Object typeConstraint, String value, boolean optional) {
            Property property = propertyBuilder
                    .metadata()
                        .label(label)
                        .description(description)
                        .stepOut()
                    .type(type)
                    .typeConstraint(typeConstraint)
                    .value(value)
                    .editable()
                    .optional(optional)
                    .build();

            addProperty(key, property);
            return this;
        }

        public PropertiesBuilder<T> scope(String scope) {
            Property property = propertyBuilder
                    .metadata()
                        .label(Property.SCOPE_LABEL)
                        .description(Property.SCOPE_DOC)
                        .stepOut()
                    .type(Property.ValueType.ENUM)
                    .value(scope)
                    .editable()
                    .build();
            addProperty(Property.SCOPE_KEY, property);
            return this;
        }

        public PropertiesBuilder<T> view(LineRange lineRange) {
            Property property = propertyBuilder
                    .metadata()
                        .label(DataMapper.VIEW_LABEL)
                        .description(DataMapper.VIEW_DOC)
                        .stepOut()
                    .value(lineRange)
                    .type(Property.ValueType.VIEW)
                    .build();
            addProperty(DataMapper.VIEW_KEY, property);
            return this;
        }

        public PropertiesBuilder<T> collection(Node expressionNode) {
            Property property = propertyBuilder
                    .metadata()
                        .label(Property.COLLECTION_LABEL)
                        .description(Property.COLLECTION_DOC)
                        .stepOut()
                    .editable()
                    .value(expressionNode == null ? "[]" : expressionNode.kind() == SyntaxKind.CHECK_EXPRESSION ?
                            ((CheckExpressionNode) expressionNode).expression().toString() : expressionNode.toString())
                    .type(Property.ValueType.EXPRESSION)
                    .build();
            addProperty(Property.COLLECTION_KEY, property);
            return this;
        }

        public final void addProperty(String key, Property property) {
            if (property != null) {
                this.nodeProperties.put(key, property);
            }
        }

        public Map<String, Property> build() {
            return this.nodeProperties;
        }
    }
}<|MERGE_RESOLUTION|>--- conflicted
+++ resolved
@@ -38,11 +38,8 @@
 import io.ballerina.flowmodelgenerator.core.model.node.Assign;
 import io.ballerina.flowmodelgenerator.core.model.node.BinaryData;
 import io.ballerina.flowmodelgenerator.core.model.node.Break;
-<<<<<<< HEAD
 import io.ballerina.flowmodelgenerator.core.model.node.Commit;
-=======
 import io.ballerina.flowmodelgenerator.core.model.node.Comment;
->>>>>>> 42c9c38f
 import io.ballerina.flowmodelgenerator.core.model.node.Continue;
 import io.ballerina.flowmodelgenerator.core.model.node.DataMapper;
 import io.ballerina.flowmodelgenerator.core.model.node.DefaultExpression;
@@ -112,58 +109,41 @@
     protected int flags;
     protected boolean returning;
     protected SemanticModel semanticModel;
-<<<<<<< HEAD
-
-    private static final Map<FlowNode.Kind, Supplier<? extends NodeBuilder>> CONSTRUCTOR_MAP = new HashMap<>() {{
-        put(FlowNode.Kind.IF, If::new);
-        put(FlowNode.Kind.RETURN, Return::new);
-        put(FlowNode.Kind.EXPRESSION, DefaultExpression::new);
-        put(FlowNode.Kind.ERROR_HANDLER, ErrorHandler::new);
-        put(FlowNode.Kind.WHILE, While::new);
-        put(FlowNode.Kind.CONTINUE, Continue::new);
-        put(FlowNode.Kind.BREAK, Break::new);
-        put(FlowNode.Kind.PANIC, Panic::new);
-        put(FlowNode.Kind.EVENT_HTTP_API, HttpApiEvent::new);
-        put(FlowNode.Kind.ACTION_CALL, ActionCall::new);
-        put(FlowNode.Kind.START, Start::new);
-        put(FlowNode.Kind.TRANSACTION, Transaction::new);
-        put(FlowNode.Kind.LOCK, Lock::new);
-        put(FlowNode.Kind.FAIL, Fail::new);
-        put(FlowNode.Kind.COMMIT, Commit::new);
-        put(FlowNode.Kind.ROLLBACK, Rollback::new);
-=======
     protected FlowNode cachedFlowNode;
     protected String defaultModuleName;
 
-    private static final Map<NodeKind, Supplier<? extends NodeBuilder>> CONSTRUCTOR_MAP = new HashMap<>() {{
-        put(NodeKind.IF, If::new);
-        put(NodeKind.RETURN, Return::new);
-        put(NodeKind.EXPRESSION, DefaultExpression::new);
-        put(NodeKind.ERROR_HANDLER, ErrorHandler::new);
-        put(NodeKind.WHILE, While::new);
-        put(NodeKind.CONTINUE, Continue::new);
-        put(NodeKind.BREAK, Break::new);
-        put(NodeKind.PANIC, Panic::new);
-        put(NodeKind.EVENT_HTTP_API, HttpApiEvent::new);
-        put(NodeKind.ACTION_CALL, ActionCall::new);
-        put(NodeKind.NEW_CONNECTION, NewConnection::new);
-        put(NodeKind.START, Start::new);
-        put(NodeKind.TRANSACTION, Transaction::new);
-        put(NodeKind.RETRY, Retry::new);
-        put(NodeKind.LOCK, Lock::new);
-        put(NodeKind.FAIL, Fail::new);
-        put(NodeKind.XML_PAYLOAD, XmlPayload::new);
-        put(NodeKind.JSON_PAYLOAD, JsonPayload::new);
-        put(NodeKind.BINARY_DATA, BinaryData::new);
-        put(NodeKind.STOP, Stop::new);
-        put(NodeKind.FUNCTION_CALL, FunctionCall::new);
-        put(NodeKind.FOREACH, Foreach::new);
-        put(NodeKind.DATA_MAPPER, DataMapper::new);
-        put(NodeKind.ASSIGN, Assign::new);
-        put(NodeKind.COMMENT, Comment::new);
-        put(NodeKind.MATCH, Match::new);
->>>>>>> 42c9c38f
-    }};
+    private static final Map<NodeKind, Supplier<? extends NodeBuilder>> CONSTRUCTOR_MAP = new HashMap<>() {
+        {
+            put(NodeKind.IF, If::new);
+            put(NodeKind.RETURN, Return::new);
+            put(NodeKind.EXPRESSION, DefaultExpression::new);
+            put(NodeKind.ERROR_HANDLER, ErrorHandler::new);
+            put(NodeKind.WHILE, While::new);
+            put(NodeKind.CONTINUE, Continue::new);
+            put(NodeKind.BREAK, Break::new);
+            put(NodeKind.PANIC, Panic::new);
+            put(NodeKind.EVENT_HTTP_API, HttpApiEvent::new);
+            put(NodeKind.ACTION_CALL, ActionCall::new);
+            put(NodeKind.NEW_CONNECTION, NewConnection::new);
+            put(NodeKind.START, Start::new);
+            put(NodeKind.TRANSACTION, Transaction::new);
+            put(NodeKind.RETRY, Retry::new);
+            put(NodeKind.LOCK, Lock::new);
+            put(NodeKind.FAIL, Fail::new);
+            put(NodeKind.COMMIT, Commit::new);
+            put(NodeKind.ROLLBACK, Commit::new);
+            put(NodeKind.XML_PAYLOAD, XmlPayload::new);
+            put(NodeKind.JSON_PAYLOAD, JsonPayload::new);
+            put(NodeKind.BINARY_DATA, BinaryData::new);
+            put(NodeKind.STOP, Stop::new);
+            put(NodeKind.FUNCTION_CALL, FunctionCall::new);
+            put(NodeKind.FOREACH, Foreach::new);
+            put(NodeKind.DATA_MAPPER, DataMapper::new);
+            put(NodeKind.ASSIGN, Assign::new);
+            put(NodeKind.COMMENT, Comment::new);
+            put(NodeKind.MATCH, Match::new);
+        }};
+
 
     public static NodeBuilder getNodeFromKind(NodeKind kind) {
         return CONSTRUCTOR_MAP.getOrDefault(kind, DefaultExpression::new).get();
