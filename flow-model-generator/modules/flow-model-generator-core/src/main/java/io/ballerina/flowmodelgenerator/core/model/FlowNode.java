--- conflicted
+++ resolved
@@ -62,30 +62,4 @@
     public static final int NODE_FLAG_FINAL = 1 << 2;
     public static final int NODE_FLAG_REMOTE = 1 << 10;
     public static final int NODE_FLAG_RESOURCE = 1 << 11;
-<<<<<<< HEAD
-
-    public enum Kind {
-        EVENT_HTTP_API,
-        IF,
-        ACTION_CALL,
-        RETURN,
-        EXPRESSION,
-        ERROR_HANDLER,
-        WHILE,
-        CONTINUE,
-        BREAK,
-        PANIC,
-        START,
-        TRANSACTION,
-        LOCK,
-        FAIL,
-        CONDITIONAL,
-        ELSE,
-        ON_FAILURE,
-        BODY,
-        COMMIT,
-        ROLLBACK
-    }
-=======
->>>>>>> 42c9c38f
 }