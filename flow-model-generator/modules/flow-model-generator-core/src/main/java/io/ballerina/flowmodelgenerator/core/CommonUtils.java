--- conflicted
+++ resolved
@@ -246,7 +246,7 @@
         return node.toString().strip();
     }
 
-<<<<<<< HEAD
+
     /**
      * Returns the default value for the given API doc type.
      *
@@ -273,6 +273,4 @@
     public static boolean hasNoKeyword(Map<String, String> queryMap) {
         return queryMap == null || queryMap.isEmpty() || !queryMap.containsKey("q") || queryMap.get("q").isEmpty();
     }
-=======
->>>>>>> 1e628b7f
 }