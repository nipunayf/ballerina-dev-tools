--- conflicted
+++ resolved
@@ -109,28 +109,6 @@
                     .stepOut()
                 .codedata()
                     .node(NodeKind.NEW_CONNECTION)
-<<<<<<< HEAD
-                    .org(connector.packageInfo().organization())
-                    .module(connector.moduleName())
-                    .object(connector.name())
-                    .id(String.valueOf(connector.id()))
-                    .symbol(INIT_SYMBOL);
-
-            if (initFunction.isPresent()) {
-                for (ConnectorResponse.Parameter param : initFunction.get().parameters()) {
-                    nodeBuilder.properties().custom(param.name(), param.name(), param.documentation(),
-                            Property.valueTypeFrom(param.typeName()), getTypeConstraint(param, param.typeName()),
-                            CommonUtils.getDefaultValueForType(param.typeName()), param.optional(), param.optional());
-                }
-
-                String returnType = initFunction.get().returnType().typeName();
-                if (returnType != null) {
-                    nodeBuilder.properties().type(connector.moduleName() + ":" + connector.name()).data(null);
-                }
-            }
-            nodeBuilder.properties().scope(Property.GLOBAL_SCOPE);
-            return nodeBuilder.build();
-=======
                     .org(function.org())
                     .module(function.packageName())
                     .object(CLIENT_SYMBOL)
@@ -142,7 +120,6 @@
             nodeBuilder.properties().custom(paramResult.name(), paramResult.name(), paramResult.description(),
                     Property.ValueType.EXPRESSION, paramResult.type(), "",
                     paramResult.kind() == ParameterKind.DEFAULTABLE);
->>>>>>> 7744dd3a
         }
 
         if (TypeUtils.hasReturn(function.returnType())) {
