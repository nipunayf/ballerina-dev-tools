--- conflicted
+++ resolved
@@ -33,11 +33,8 @@
             <class name="io.ballerina.flowmodelgenerator.extension.SuggestedModelGeneratorTest"/>
             <class name="io.ballerina.flowmodelgenerator.extension.CopilotContextTest"/>
             <class name="io.ballerina.flowmodelgenerator.extension.ExpressionEditorCompletionTest"/>
-<<<<<<< HEAD
+            <class name="io.ballerina.flowmodelgenerator.extension.ServiceGeneratorTest"/>
             <class name="io.ballerina.flowmodelgenerator.extension.VisibleVariableTypesTest"/>
-=======
-            <class name="io.ballerina.flowmodelgenerator.extension.ServiceGeneratorTest"/>
->>>>>>> 6dfc9b6b
         </classes>
     </test>
 </suite>