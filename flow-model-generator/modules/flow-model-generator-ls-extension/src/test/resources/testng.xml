<?xml version="1.0" encoding="UTF-8"?>
<!--
Copyright (c) 2024, WSO2 LLC. (http://www.wso2.org)

WSO2 LLC. licenses this file to you under the Apache License,
Version 2.0 (the "License"); you may not use this file except
in compliance with the License.
You may obtain a copy of the License at

http://www.apache.org/licenses/LICENSE-2.0

Unless required by applicable law or agreed to in writing,
software distributed under the License is distributed on an
"AS IS" BASIS, WITHOUT WARRANTIES OR CONDITIONS OF ANY
KIND, either express or implied.  See the License for the
specific language governing permissions and limitations
under the License.
-->

<!DOCTYPE suite SYSTEM "https://testng.org/testng-1.0.dtd" >

<suite name="flow-model-test-suite">
    <test name="flow-model-test" parallel="false">
        <classes>
            <class name="io.ballerina.flowmodelgenerator.extension.ModelGeneratorTest"/>
            <class name="io.ballerina.flowmodelgenerator.extension.SourceGeneratorTest"/>
            <class name="io.ballerina.flowmodelgenerator.extension.AvailableNodesTest"/>
            <class name="io.ballerina.flowmodelgenerator.extension.NodeTemplateTest"/>
            <class name="io.ballerina.flowmodelgenerator.extension.GetConnectorsTest"/>
            <class name="io.ballerina.flowmodelgenerator.extension.GetFunctionsTest"/>
            <class name="io.ballerina.flowmodelgenerator.extension.SuggestedComponentTest"/>
            <class name="io.ballerina.flowmodelgenerator.extension.DeleteNodeTest"/>
            <class name="io.ballerina.flowmodelgenerator.extension.DeleteComponentTest"/>
            <class name="io.ballerina.flowmodelgenerator.extension.SuggestedModelGeneratorTest"/>
            <class name="io.ballerina.flowmodelgenerator.extension.CopilotContextTest"/>
            <class name="io.ballerina.flowmodelgenerator.extension.ExpressionEditorCompletionTest"/>
            <class name="io.ballerina.flowmodelgenerator.extension.ExpressionEditorSignatureTest"/>
            <class name="io.ballerina.flowmodelgenerator.extension.ExpressionEditorTypesTest"/>
            <class name="io.ballerina.flowmodelgenerator.extension.ExpressionEditorDiagnosticsTest"/>
            <class name="io.ballerina.flowmodelgenerator.extension.ServiceGeneratorTest"/>
            <class name="io.ballerina.flowmodelgenerator.extension.VisibleVariableTypesTest"/>
            <class name="io.ballerina.flowmodelgenerator.extension.ConfigVariablesTest"/>
            <class name="io.ballerina.flowmodelgenerator.extension.ModuleNodesTest"/>
            <class name="io.ballerina.flowmodelgenerator.extension.ConfigVariablesUpdateTest"/>
            <class name="io.ballerina.flowmodelgenerator.extension.ErrorHandlerGeneratorTest"/>
            <class name="io.ballerina.flowmodelgenerator.extension.GetEnclosedFunctionDefTest"/>
            <class name="io.ballerina.flowmodelgenerator.extension.FunctionCallTemplateTest"/>
            <class name="io.ballerina.flowmodelgenerator.extension.ImportModuleTest"/>
            <class name="io.ballerina.flowmodelgenerator.extension.DataMappingTypesTest"/>
            <class name="io.ballerina.flowmodelgenerator.extension.DataMappingModelTest"/>
            <class name="io.ballerina.flowmodelgenerator.extension.DataMappingSourceTest"/>
            <class name="io.ballerina.flowmodelgenerator.extension.DataMappingQueryConvertTest"/>
            <class name="io.ballerina.flowmodelgenerator.extension.DataMappingVisualizeTest"/>
            <class name="io.ballerina.flowmodelgenerator.extension.DataMappingAddElementTest"/>
            <class name="io.ballerina.flowmodelgenerator.extension.OpenApiClientGeneratorTest"/>
            <class name="io.ballerina.flowmodelgenerator.extension.JsonConverterTest"/>
<<<<<<< HEAD
            <class name="io.ballerina.flowmodelgenerator.extension.XMLConverterTest"/>
=======
            <class name="io.ballerina.flowmodelgenerator.extension.FunctionDefinitionTest"/>
>>>>>>> 68b097cc
            <!--types manager-->
            <class name="io.ballerina.flowmodelgenerator.extension.typesmanager.GetAllTypesTest"/>
            <class name="io.ballerina.flowmodelgenerator.extension.typesmanager.GetTypeTest"/>
            <class name="io.ballerina.flowmodelgenerator.extension.typesmanager.CreateAndUpdateTypeTest"/>
            <class name="io.ballerina.flowmodelgenerator.extension.typesmanager.GetGraphqlTypeTest"/>
            <class name="io.ballerina.flowmodelgenerator.extension.typesmanager.CreateGraphqlClassTypeTest"/>
        </classes>
    </test>
</suite><|MERGE_RESOLUTION|>--- conflicted
+++ resolved
@@ -54,11 +54,8 @@
             <class name="io.ballerina.flowmodelgenerator.extension.DataMappingAddElementTest"/>
             <class name="io.ballerina.flowmodelgenerator.extension.OpenApiClientGeneratorTest"/>
             <class name="io.ballerina.flowmodelgenerator.extension.JsonConverterTest"/>
-<<<<<<< HEAD
+            <class name="io.ballerina.flowmodelgenerator.extension.FunctionDefinitionTest"/>
             <class name="io.ballerina.flowmodelgenerator.extension.XMLConverterTest"/>
-=======
-            <class name="io.ballerina.flowmodelgenerator.extension.FunctionDefinitionTest"/>
->>>>>>> 68b097cc
             <!--types manager-->
             <class name="io.ballerina.flowmodelgenerator.extension.typesmanager.GetAllTypesTest"/>
             <class name="io.ballerina.flowmodelgenerator.extension.typesmanager.GetTypeTest"/>
