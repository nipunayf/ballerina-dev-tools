{
  "source": "empty.bal",
  "description": "Sample diagram node",
  "diagram": {
    "id": "31",
    "metadata": {
      "label": "get",
      "description": "Get value of key.\n",
      "icon": "https://bcentral-packageicons.azureedge.net/images/ballerinax_redis_3.0.2.png"
    },
    "codedata": {
      "node": "ACTION_CALL",
      "org": "ballerinax",
      "module": "redis",
      "object": "Client",
      "symbol": "get",
      "id": 28,
      "lineRange": {
        "fileName": "test.bal",
        "startLine": {
          "line": 0,
          "offset": 0
        },
        "endLine": {
          "line": 0,
          "offset": 0
        }
      }
    },
    "returning": false,
    "properties": {
      "key": {
        "metadata": {
          "label": "key",
<<<<<<< HEAD
          "description": "Key referring to a value\n"
        },
        "valueType": "EXPRESSION",
        "value": "\"\"",
=======
          "description": "Key referring to a value"
        },
        "valueType": "EXPRESSION",
        "valueTypeConstraint": "string",
        "value": "",
>>>>>>> 7744dd3a
        "optional": false,
        "editable": true,
        "advanced": false
      },
      "type": {
        "metadata": {
<<<<<<< HEAD
          "label": "Variable",
          "description": "Variable to store value"
        },
        "valueType": "Identifier",
        "value": "value",
=======
          "label": "Variable Type",
          "description": "Type of the variable"
        },
        "valueType": "TYPE",
        "value": "string|redis:Error|()",
>>>>>>> 7744dd3a
        "optional": false,
        "editable": false,
        "advanced": false
      },
      "variable": {
        "metadata": {
<<<<<<< HEAD
          "label": "Type",
          "description": "Type of the variable"
=======
          "label": "Variable Name",
          "description": "Name of the variable"
>>>>>>> 7744dd3a
        },
        "valueType": "IDENTIFIER",
        "value": "item",
        "optional": false,
<<<<<<< HEAD
        "editable": false,
        "advanced": false
=======
        "editable": true
>>>>>>> 7744dd3a
      },
      "connection": {
        "metadata": {
          "label": "Connection",
          "description": "Connection to use"
        },
<<<<<<< HEAD
        "valueType": "Identifier",
        "value": "connection",
=======
        "valueType": "EXPRESSION",
        "valueTypeConstraint": "redis:Client",
        "value": "rc",
>>>>>>> 7744dd3a
        "optional": false,
        "editable": false,
        "advanced": true
      }
    },
    "flags": 0
  },
  "output": {
    "empty.bal": [
      {
        "range": {
          "start": {
            "line": 0,
            "character": 0
          },
          "end": {
            "line": 0,
            "character": 0
          }
        },
        "newText": "import ballerinax/redis;"
      },
      {
        "range": {
          "start": {
            "line": 0,
            "character": 0
          },
          "end": {
            "line": 0,
            "character": 0
          }
        },
<<<<<<< HEAD
        "newText": "string value = check connection->get(\"\");"
=======
        "newText": "string|redis:Error|() item = rc->get();"
>>>>>>> 7744dd3a
      }
    ]
  }
}<|MERGE_RESOLUTION|>--- conflicted
+++ resolved
@@ -32,77 +32,44 @@
       "key": {
         "metadata": {
           "label": "key",
-<<<<<<< HEAD
-          "description": "Key referring to a value\n"
-        },
-        "valueType": "EXPRESSION",
-        "value": "\"\"",
-=======
           "description": "Key referring to a value"
         },
         "valueType": "EXPRESSION",
         "valueTypeConstraint": "string",
         "value": "",
->>>>>>> 7744dd3a
         "optional": false,
-        "editable": true,
-        "advanced": false
+        "editable": true
       },
       "type": {
         "metadata": {
-<<<<<<< HEAD
-          "label": "Variable",
-          "description": "Variable to store value"
-        },
-        "valueType": "Identifier",
-        "value": "value",
-=======
           "label": "Variable Type",
           "description": "Type of the variable"
         },
         "valueType": "TYPE",
         "value": "string|redis:Error|()",
->>>>>>> 7744dd3a
         "optional": false,
-        "editable": false,
-        "advanced": false
+        "editable": true
       },
       "variable": {
         "metadata": {
-<<<<<<< HEAD
-          "label": "Type",
-          "description": "Type of the variable"
-=======
           "label": "Variable Name",
           "description": "Name of the variable"
->>>>>>> 7744dd3a
         },
         "valueType": "IDENTIFIER",
         "value": "item",
         "optional": false,
-<<<<<<< HEAD
-        "editable": false,
-        "advanced": false
-=======
         "editable": true
->>>>>>> 7744dd3a
       },
       "connection": {
         "metadata": {
           "label": "Connection",
           "description": "Connection to use"
         },
-<<<<<<< HEAD
-        "valueType": "Identifier",
-        "value": "connection",
-=======
         "valueType": "EXPRESSION",
         "valueTypeConstraint": "redis:Client",
         "value": "rc",
->>>>>>> 7744dd3a
         "optional": false,
-        "editable": false,
-        "advanced": true
+        "editable": true
       }
     },
     "flags": 0
@@ -133,11 +100,7 @@
             "character": 0
           }
         },
-<<<<<<< HEAD
-        "newText": "string value = check connection->get(\"\");"
-=======
         "newText": "string|redis:Error|() item = rc->get();"
->>>>>>> 7744dd3a
       }
     ]
   }
