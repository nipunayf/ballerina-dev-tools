{
  "start": {
    "line": 15,
    "offset": 4
  },
  "end": {
    "line": 56,
    "offset": 5
  },
  "source": "currency_converter/main.bal",
  "description": "Tests a simple diagram flow",
  "diagram": {
    "fileName": "main.bal",
    "nodes": [
      {
        "id": "48024",
        "metadata": {
          "label": "HTTP API"
        },
        "codedata": {
          "node": "EVENT_HTTP_API",
          "lineRange": {
            "fileName": "main.bal",
            "startLine": {
              "line": 15,
              "offset": 4
            },
            "endLine": {
              "line": 56,
              "offset": 5
            }
          }
        },
        "returning": false,
        "properties": {
          "method": {
            "metadata": {
              "label": "Method",
              "description": "HTTP Method"
            },
            "value": "get",
            "optional": false,
            "editable": true
          },
          "path": {
            "metadata": {
              "label": "Path",
              "description": "HTTP Path"
            },
            "value": "converter",
            "optional": false,
            "editable": true
          }
        },
        "flags": 2048
      },
      {
        "id": "50043",
        "metadata": {
          "label": "ErrorHandler",
          "description": "Catch and handle errors"
        },
        "codedata": {
          "node": "ERROR_HANDLER",
          "lineRange": {
            "fileName": "main.bal",
            "startLine": {
              "line": 17,
              "offset": 8
            },
            "endLine": {
              "line": 55,
              "offset": 9
            }
          }
        },
        "returning": false,
        "branches": [
          {
            "label": "Body",
            "kind": "BLOCK",
            "codedata": {
              "lineRange": {
                "fileName": "main.bal",
                "startLine": {
                  "line": 17,
                  "offset": 11
                },
                "endLine": {
                  "line": 50,
                  "offset": 9
                }
              }
            },
            "repeatable": "ONE",
            "children": [
              {
                "id": "51006",
                "metadata": {
                  "label": "NewData",
                  "description": "Create new variable"
                },
                "codedata": {
<<<<<<< HEAD
                  "node": "NEW_DATA"
                },
                "lineRange": {
                  "fileName": "main.bal",
                  "startLine": {
                    "line": 19,
                    "offset": 12
                  },
                  "endLine": {
                    "line": 19,
                    "offset": 42
=======
                  "node": "EXPRESSION",
                  "lineRange": {
                    "fileName": "main.bal",
                    "startLine": {
                      "line": 19,
                      "offset": 12
                    },
                    "endLine": {
                      "line": 19,
                      "offset": 42
                    }
>>>>>>> a08b8ce0
                  }
                },
                "returning": false,
                "properties": {
                  "expression": {
                    "metadata": {
                      "label": "Expression",
                      "description": "Expression"
                    },
                    "valueType": "string",
                    "value": "'from + \"-\" + to",
                    "optional": false,
                    "editable": true
                  },
                  "variable": {
                    "metadata": {
                      "label": "Variable",
                      "description": "Result Variable"
                    },
                    "valueType": "string",
                    "value": "key ",
                    "optional": false,
                    "editable": true
                  }
                },
                "flags": 0
              },
              {
                "id": "53009",
                "metadata": {
                  "label": "Redis Get"
                },
                "codedata": {
                  "node": "ACTION_CALL",
                  "lineRange": {
                    "fileName": "main.bal",
                    "startLine": {
                      "line": 21,
                      "offset": 12
                    },
                    "endLine": {
                      "line": 21,
                      "offset": 61
                    }
                  }
                },
                "returning": false,
                "properties": {
                  "client": {
                    "metadata": {
                      "label": "Client",
                      "description": "Redis Client Connection"
                    },
                    "valueType": "redis:Client",
                    "value": "redisClient",
                    "optional": false,
                    "editable": true
                  },
                  "variable": {
                    "metadata": {
                      "label": "Variable",
                      "description": "Result Variable"
                    },
                    "valueType": "string|()",
                    "value": "cacheValue ",
                    "optional": false,
                    "editable": true
                  },
                  "key": {
                    "metadata": {
                      "label": "Key",
                      "description": "Redis Key"
                    },
                    "valueType": "string",
                    "value": "key",
                    "optional": false,
                    "editable": true
                  }
                },
                "flags": 1
              },
              {
                "id": "56712",
                "metadata": {
                  "label": "If",
                  "description": "Add conditional branch to the integration flow."
                },
                "codedata": {
                  "node": "IF",
                  "lineRange": {
                    "fileName": "main.bal",
                    "startLine": {
                      "line": 24,
                      "offset": 12
                    },
                    "endLine": {
                      "line": 49,
                      "offset": 13
                    }
                  }
                },
                "returning": false,
                "branches": [
                  {
                    "label": "Then",
                    "kind": "BLOCK",
                    "codedata": {
                      "lineRange": {
                        "fileName": "main.bal",
                        "startLine": {
                          "line": 24,
                          "offset": 36
                        },
                        "endLine": {
                          "line": 31,
                          "offset": 13
                        }
                      }
                    },
                    "repeatable": "ONE_OR_MORE",
                    "properties": {
                      "condition": {
                        "metadata": {
                          "label": "Condition",
                          "description": "Boolean Condition"
                        },
                        "valueType": "boolean",
                        "value": "hasValue(cacheValue) ",
                        "optional": false,
                        "editable": true
                      }
                    },
                    "children": [
                      {
                        "id": "58112",
                        "metadata": {
                          "label": "Custom Expression",
                          "description": "Represents a custom Ballerina expression"
                        },
                        "codedata": {
                          "node": "EXPRESSION",
                          "lineRange": {
                            "fileName": "main.bal",
                            "startLine": {
                              "line": 26,
                              "offset": 16
                            },
                            "endLine": {
                              "line": 28,
                              "offset": 18
                            }
                          }
                        },
                        "returning": false,
                        "properties": {
                          "expression": {
                            "metadata": {
                              "label": "Expression",
                              "description": "Expression"
                            },
                            "valueType": "decimal",
                            "value": "calculate(amount, <string>cacheValue)\n",
                            "optional": false,
                            "editable": true
                          },
                          "variable": {
                            "metadata": {
                              "label": "Variable",
                              "description": "Result Variable"
                            },
                            "valueType": "json",
                            "value": "newData ",
                            "optional": false,
                            "editable": true
                          }
                        },
                        "flags": 1
                      },
                      {
                        "id": "62031",
                        "metadata": {
                          "label": "Return",
                          "description": "Return a value"
                        },
                        "codedata": {
                          "node": "RETURN",
                          "lineRange": {
                            "fileName": "main.bal",
                            "startLine": {
                              "line": 30,
                              "offset": 16
                            },
                            "endLine": {
                              "line": 30,
                              "offset": 31
                            }
                          }
                        },
                        "returning": true,
                        "properties": {
                          "expression": {
                            "metadata": {
                              "label": "Expression",
                              "description": "Return value"
                            },
                            "valueType": "json",
                            "value": "newData",
                            "optional": false,
                            "editable": true
                          }
                        },
                        "flags": 0
                      }
                    ]
                  },
                  {
                    "label": "Else",
                    "kind": "BLOCK",
                    "codedata": {
                      "lineRange": {
                        "fileName": "main.bal",
                        "startLine": {
                          "line": 31,
                          "offset": 14
                        },
                        "endLine": {
                          "line": 49,
                          "offset": 13
                        }
                      }
                    },
                    "repeatable": "ZERO_OR_ONE",
                    "children": [
                      {
                        "id": "65073",
                        "metadata": {
                          "label": "HTTP GET"
                        },
                        "codedata": {
                          "node": "ACTION_CALL",
                          "lineRange": {
                            "fileName": "main.bal",
                            "startLine": {
                              "line": 33,
                              "offset": 16
                            },
                            "endLine": {
                              "line": 33,
                              "offset": 97
                            }
                          }
                        },
                        "returning": false,
                        "properties": {
                          "client": {
                            "metadata": {
                              "label": "Client",
                              "description": "HTTP Client Connection"
                            },
                            "valueType": "http:Client",
                            "value": "currencyClient",
                            "optional": false,
                            "editable": true
                          },
                          "variable": {
                            "metadata": {
                              "label": "Variable",
                              "description": "Result Variable"
                            },
                            "valueType": "json",
                            "value": "response ",
                            "optional": false,
                            "editable": true
                          },
                          "path": {
                            "metadata": {
                              "label": "Path",
                              "description": "HTTP Path"
                            },
                            "valueType": "string",
                            "value": "\"/latest?base=\" + 'from + \"&to=\" + to",
                            "optional": false,
                            "editable": true
                          },
                          "headers": {
                            "metadata": {
                              "label": "Headers",
                              "description": "HTTP Headers"
                            },
                            "valueType": "map<string|string[]>?",
                            "optional": true,
                            "editable": true
                          }
                        },
                        "flags": 1
                      },
                      {
                        "id": "68005",
                        "metadata": {
                          "label": "Custom Expression",
                          "description": "Represents a custom Ballerina expression"
                        },
                        "codedata": {
                          "node": "EXPRESSION",
                          "lineRange": {
                            "fileName": "main.bal",
                            "startLine": {
                              "line": 36,
                              "offset": 16
                            },
                            "endLine": {
                              "line": 36,
                              "offset": 53
                            }
                          }
                        },
                        "returning": false,
                        "properties": {
                          "expression": {
                            "metadata": {
                              "label": "Expression",
                              "description": "Expression"
                            },
                            "valueType": "decimal|annotations:error",
                            "value": "response.value",
                            "optional": false,
                            "editable": true
                          },
                          "variable": {
                            "metadata": {
                              "label": "Variable",
                              "description": "Result Variable"
                            },
                            "valueType": "decimal",
                            "value": "value ",
                            "optional": false,
                            "editable": true
                          }
                        },
                        "flags": 1
                      },
                      {
                        "id": "70020",
                        "metadata": {
                          "label": "Custom Expression",
                          "description": "Represents a custom Ballerina expression"
                        },
                        "codedata": {
                          "node": "EXPRESSION",
                          "lineRange": {
                            "fileName": "main.bal",
                            "startLine": {
                              "line": 38,
                              "offset": 16
                            },
                            "endLine": {
                              "line": 38,
                              "offset": 84
                            }
                          }
                        },
                        "returning": false,
                        "properties": {
                          "expression": {
                            "metadata": {
                              "label": "Expression",
                              "description": "Expression"
                            },
                            "valueType": "decimal",
                            "value": "calculate(amount, value.toString())",
                            "optional": false,
                            "editable": true
                          },
                          "variable": {
                            "metadata": {
                              "label": "Variable",
                              "description": "Result Variable"
                            },
                            "valueType": "decimal",
                            "value": "convertedAmount ",
                            "optional": false,
                            "editable": true
                          }
                        },
                        "flags": 1
                      },
                      {
                        "id": "72988",
                        "metadata": {
                          "label": "Redis Set"
                        },
                        "codedata": {
                          "node": "ACTION_CALL",
                          "lineRange": {
                            "fileName": "main.bal",
                            "startLine": {
                              "line": 41,
                              "offset": 16
                            },
                            "endLine": {
                              "line": 41,
                              "offset": 76
                            }
                          }
                        },
                        "returning": false,
                        "properties": {
                          "client": {
                            "metadata": {
                              "label": "Client",
                              "description": "Redis Client Connection"
                            },
                            "valueType": "redis:Client",
                            "value": "redisClient",
                            "optional": false,
                            "editable": true
                          },
                          "key": {
                            "metadata": {
                              "label": "Key",
                              "description": "Redis Key"
                            },
                            "valueType": "string",
                            "value": "key",
                            "optional": false,
                            "editable": true
                          },
                          "value": {
                            "metadata": {
                              "label": "Value",
                              "description": "Redis Value"
                            },
                            "valueType": "string",
                            "value": "convertedAmount.toString()",
                            "optional": false,
                            "editable": true
                          }
                        },
                        "flags": 1
                      },
                      {
                        "id": "75968",
                        "metadata": {
                          "label": "NewData",
                          "description": "Create new variable"
                        },
                        "codedata": {
<<<<<<< HEAD
                          "node": "NEW_DATA"
                        },
                        "lineRange": {
                          "fileName": "main.bal",
                          "startLine": {
                            "line": 44,
                            "offset": 16
                          },
                          "endLine": {
                            "line": 46,
                            "offset": 18
=======
                          "node": "EXPRESSION",
                          "lineRange": {
                            "fileName": "main.bal",
                            "startLine": {
                              "line": 44,
                              "offset": 16
                            },
                            "endLine": {
                              "line": 46,
                              "offset": 18
                            }
>>>>>>> a08b8ce0
                          }
                        },
                        "returning": false,
                        "properties": {
                          "expression": {
                            "metadata": {
                              "label": "Expression",
                              "description": "Expression"
                            },
                            "valueType": "map<json>",
                            "value": "{\n                    value\n                }",
                            "optional": false,
                            "editable": true
                          },
                          "variable": {
                            "metadata": {
                              "label": "Variable",
                              "description": "Result Variable"
                            },
                            "valueType": "json",
                            "value": "newData ",
                            "optional": false,
                            "editable": true
                          }
                        },
                        "flags": 0
                      },
                      {
                        "id": "79887",
                        "metadata": {
                          "label": "Return",
                          "description": "Return a value"
                        },
                        "codedata": {
                          "node": "RETURN",
                          "lineRange": {
                            "fileName": "main.bal",
                            "startLine": {
                              "line": 48,
                              "offset": 16
                            },
                            "endLine": {
                              "line": 48,
                              "offset": 31
                            }
                          }
                        },
                        "returning": true,
                        "properties": {
                          "expression": {
                            "metadata": {
                              "label": "Expression",
                              "description": "Return value"
                            },
                            "valueType": "json",
                            "value": "newData",
                            "optional": false,
                            "editable": true
                          }
                        },
                        "flags": 0
                      }
                    ]
                  }
                ],
                "flags": 0
              }
            ]
          },
          {
            "label": "On Failure",
            "kind": "BLOCK",
            "codedata": {
              "lineRange": {
                "fileName": "main.bal",
                "startLine": {
                  "line": 50,
                  "offset": 26
                },
                "endLine": {
                  "line": 55,
                  "offset": 9
                }
              }
            },
            "repeatable": "ZERO_OR_ONE",
            "properties": {
<<<<<<< HEAD
              "variable": {
                "metadata": {
                  "label": "Variable",
                  "description": "Result Variable"
                },
                "valueType": "redis:ballerinax/redis:3.0.2:error|annotations:error|http:ballerina/http:2.11.0:error|annotations:error",
                "value": "e ",
                "optional": false,
                "editable": true
=======
              "ignore": {
                "metadata": {
                  "label": "Ignore",
                  "description": "Ignore the error value"
                },
                "value": "true",
                "optional": false,
                "editable": true
              },
              "errorVariable": {
                "metadata": {
                  "label": "Error Variable",
                  "description": "Name of the error variable"
                },
                "value": "e ",
                "optional": false,
                "editable": true
              },
              "errorType": {
                "metadata": {
                  "label": "Error Type",
                  "description": "Type of the error"
                },
                "value": "redis:ballerinax/redis:3.0.2:error|annotations:error|http:ballerina/http:2.11.0:error|annotations:error",
                "optional": false,
                "editable": true
>>>>>>> a08b8ce0
              }
            },
            "children": [
              {
                "id": "83747",
                "metadata": {
                  "label": "Custom Expression",
                  "description": "Represents a custom Ballerina expression"
                },
                "codedata": {
                  "node": "EXPRESSION",
                  "lineRange": {
                    "fileName": "main.bal",
                    "startLine": {
                      "line": 52,
                      "offset": 12
                    },
                    "endLine": {
                      "line": 52,
                      "offset": 47
                    }
                  }
                },
                "returning": false,
                "properties": {
                  "statement": {
                    "metadata": {
                      "label": "Statement",
                      "description": "Ballerina statement"
                    },
                    "value": "            // library call - log error\n            log:printError(\"error occured\", e);\n",
                    "optional": false,
                    "editable": true
                  }
                },
                "flags": 0
              },
              {
                "id": "85730",
                "metadata": {
                  "label": "Return",
                  "description": "Return a value"
                },
                "codedata": {
                  "node": "RETURN",
                  "lineRange": {
                    "fileName": "main.bal",
                    "startLine": {
                      "line": 54,
                      "offset": 12
                    },
                    "endLine": {
                      "line": 54,
                      "offset": 46
                    }
                  }
                },
                "returning": true,
                "properties": {
                  "expression": {
                    "metadata": {
                      "label": "Expression",
                      "description": "Return value"
                    },
                    "valueType": "ballerina/http:2.11.0:InternalServerError & readonly",
                    "value": "http:INTERNAL_SERVER_ERROR",
                    "optional": false,
                    "editable": true
                  }
                },
                "flags": 0
              }
            ]
          }
        ],
        "flags": 0
      }
    ],
    "clients": [
      {
        "id": "43246",
        "label": "Client",
        "kind": "HTTP",
        "lineRange": {
          "fileName": "main.bal",
          "startLine": {
            "line": 11,
            "offset": 18
          },
          "endLine": {
            "line": 11,
            "offset": 32
          }
        },
        "scope": "GLOBAL",
        "value": "currencyClient",
        "flags": 0
      },
      {
        "id": "37323",
        "label": "Client",
        "kind": "OTHER",
        "lineRange": {
          "fileName": "main.bal",
          "startLine": {
            "line": 5,
            "offset": 19
          },
          "endLine": {
            "line": 5,
            "offset": 30
          }
        },
        "scope": "GLOBAL",
        "value": "redisClient",
        "flags": 0
      }
    ]
  }
}<|MERGE_RESOLUTION|>--- conflicted
+++ resolved
@@ -101,7 +101,6 @@
                   "description": "Create new variable"
                 },
                 "codedata": {
-<<<<<<< HEAD
                   "node": "NEW_DATA"
                 },
                 "lineRange": {
@@ -113,19 +112,6 @@
                   "endLine": {
                     "line": 19,
                     "offset": 42
-=======
-                  "node": "EXPRESSION",
-                  "lineRange": {
-                    "fileName": "main.bal",
-                    "startLine": {
-                      "line": 19,
-                      "offset": 12
-                    },
-                    "endLine": {
-                      "line": 19,
-                      "offset": 42
-                    }
->>>>>>> a08b8ce0
                   }
                 },
                 "returning": false,
@@ -573,7 +559,6 @@
                           "description": "Create new variable"
                         },
                         "codedata": {
-<<<<<<< HEAD
                           "node": "NEW_DATA"
                         },
                         "lineRange": {
@@ -585,19 +570,6 @@
                           "endLine": {
                             "line": 46,
                             "offset": 18
-=======
-                          "node": "EXPRESSION",
-                          "lineRange": {
-                            "fileName": "main.bal",
-                            "startLine": {
-                              "line": 44,
-                              "offset": 16
-                            },
-                            "endLine": {
-                              "line": 46,
-                              "offset": 18
-                            }
->>>>>>> a08b8ce0
                           }
                         },
                         "returning": false,
@@ -685,17 +657,6 @@
             },
             "repeatable": "ZERO_OR_ONE",
             "properties": {
-<<<<<<< HEAD
-              "variable": {
-                "metadata": {
-                  "label": "Variable",
-                  "description": "Result Variable"
-                },
-                "valueType": "redis:ballerinax/redis:3.0.2:error|annotations:error|http:ballerina/http:2.11.0:error|annotations:error",
-                "value": "e ",
-                "optional": false,
-                "editable": true
-=======
               "ignore": {
                 "metadata": {
                   "label": "Ignore",
@@ -722,7 +683,24 @@
                 "value": "redis:ballerinax/redis:3.0.2:error|annotations:error|http:ballerina/http:2.11.0:error|annotations:error",
                 "optional": false,
                 "editable": true
->>>>>>> a08b8ce0
+              }
+            ]
+          },
+          {
+            "label": "On Fail",
+            "kind": "BLOCK",
+            "visible": false,
+            "repeatable": "ZERO_OR_ONE",
+            "properties": {
+              "variable": {
+                "metadata": {
+                  "label": "Variable",
+                  "description": "Result Variable"
+                },
+                "valueType": "redis:ballerinax/redis:3.0.2:error|annotations:error|http:ballerina/http:2.11.0:error|annotations:error",
+                "value": "e ",
+                "optional": false,
+                "editable": true
               }
             },
             "children": [
