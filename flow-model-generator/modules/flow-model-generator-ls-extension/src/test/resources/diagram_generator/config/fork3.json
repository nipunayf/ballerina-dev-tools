{
  "start": {
    "line": 42,
    "offset": 0
  },
  "end": {
    "line": 60,
    "offset": 1
  },
  "source": "fork.bal",
  "description": "Tests a simple diagram flow",
  "diagram": {
    "fileName": "fork.bal",
    "nodes": [
      {
        "id": "76478",
        "metadata": {
          "label": "Start"
        },
        "codedata": {
          "node": "EVENT_START",
          "lineRange": {
            "fileName": "fork.bal",
            "startLine": {
              "line": 43,
              "offset": 49
            },
            "endLine": {
              "line": 61,
              "offset": 1
            }
          },
          "sourceCode": "// Wait with worker cancellation\nfunction waitWithCancellation() returns string[] {\n    string[] results = [];\n\n    fork {\n        worker WA {\n            runtime:sleep(1);\n            results.push(\"WA\");\n        }\n\n        worker WB {\n            runtime:sleep(.5);\n            results.push(\"WB\");\n        }\n    }\n\n    // Only wait for WB\n    wait WB;\n    return results;\n}"
        },
        "returning": false,
        "flags": 0
      },
      {
        "id": "75542",
        "metadata": {
          "label": "Variable",
          "description": "Assign a value to a variable"
        },
        "codedata": {
          "node": "VARIABLE",
          "lineRange": {
            "fileName": "fork.bal",
            "startLine": {
              "line": 44,
              "offset": 4
            },
            "endLine": {
              "line": 44,
              "offset": 26
            }
          },
          "sourceCode": "string[] results = [];"
        },
        "returning": false,
        "properties": {
          "expression": {
            "metadata": {
              "label": "Expression",
              "description": "Initialize with value"
            },
            "valueType": "EXPRESSION",
            "value": "[]",
            "optional": true,
            "editable": true,
            "advanced": false,
            "hidden": false
          },
          "variable": {
            "metadata": {
              "label": "Name",
              "description": "Name of the variable"
            },
            "valueType": "IDENTIFIER",
            "value": "results",
            "optional": false,
            "editable": false,
            "advanced": false,
            "hidden": false,
            "codedata": {
              "lineRange": {
                "fileName": "fork.bal",
                "startLine": {
                  "line": 44,
                  "offset": 13
                },
                "endLine": {
                  "line": 44,
                  "offset": 20
                }
              }
            }
          },
          "type": {
            "metadata": {
              "label": "Type",
              "description": "Type of the variable"
            },
            "valueType": "TYPE",
            "value": "string[]",
            "placeholder": "var",
            "optional": false,
            "editable": true,
            "advanced": false,
            "hidden": false,
            "codedata": {}
          }
        },
        "flags": 0
      },
      {
        "id": "77815",
        "metadata": {
          "label": "Fork",
          "description": "Create parallel workers"
        },
        "codedata": {
          "node": "FORK",
          "lineRange": {
            "fileName": "fork.bal",
            "startLine": {
              "line": 46,
              "offset": 4
            },
            "endLine": {
              "line": 56,
              "offset": 5
            }
          },
          "sourceCode": "fork {\n        worker WA {\n            runtime:sleep(1);\n            results.push(\"WA\");\n        }\n\n        worker WB {\n            runtime:sleep(.5);\n            results.push(\"WB\");\n        }\n    }"
        },
        "returning": false,
        "branches": [
          {
            "label": "WA",
            "kind": "WORKER",
            "codedata": {
              "node": "WORKER",
              "lineRange": {
                "fileName": "fork.bal",
                "startLine": {
                  "line": 47,
                  "offset": 8
                },
                "endLine": {
                  "line": 50,
                  "offset": 9
                }
              },
              "sourceCode": "worker WA {\n            runtime:sleep(1);\n            results.push(\"WA\");\n        }"
            },
            "repeatable": "ONE_OR_MORE",
            "properties": {
              "variable": {
                "metadata": {
                  "label": "Worker Name",
                  "description": "Name of the worker"
                },
                "valueType": "IDENTIFIER",
                "value": "WA",
                "optional": false,
                "editable": false,
                "advanced": false,
                "hidden": false,
                "codedata": {
                  "lineRange": {
                    "fileName": "fork.bal",
                    "startLine": {
                      "line": 47,
                      "offset": 15
                    },
                    "endLine": {
                      "line": 47,
                      "offset": 17
                    }
                  }
                }
              },
              "type": {
                "metadata": {
                  "label": "Return Type",
                  "description": "Type of the return value"
                },
                "valueType": "TYPE",
                "value": "",
                "optional": true,
                "editable": true,
                "advanced": false,
                "hidden": false
              }
            },
            "children": [
              {
                "id": "79761",
                "metadata": {
                  "label": "sleep",
                  "description": "Halts the current strand for a predefined amount of time.\n\n```ballerina\nruntime:sleep(5);\n```\n",
                  "icon": "https://bcentral-packageicons.azureedge.net/images/ballerina_lang.runtime_0.0.0.png"
                },
                "codedata": {
                  "node": "FUNCTION_CALL",
                  "org": "ballerina",
                  "module": "lang.runtime",
                  "symbol": "sleep",
                  "version": "0.0.0",
                  "lineRange": {
                    "fileName": "fork.bal",
                    "startLine": {
                      "line": 48,
                      "offset": 12
                    },
                    "endLine": {
                      "line": 48,
                      "offset": 29
                    }
                  },
                  "sourceCode": "runtime:sleep(1);"
                },
                "returning": false,
                "properties": {
                  "seconds": {
                    "metadata": {
                      "label": "seconds",
                      "description": "An amount of time to sleep in seconds"
                    },
                    "valueType": "EXPRESSION",
                    "valueTypeConstraint": "decimal",
                    "value": "1",
                    "placeholder": "0.0d",
                    "optional": false,
                    "editable": true,
                    "advanced": false,
                    "hidden": false,
                    "codedata": {
                      "kind": "REQUIRED",
                      "originalName": "seconds"
                    },
                    "typeMembers": [
                      {
                        "type": "decimal",
                        "packageInfo": "",
                        "kind": "BASIC_TYPE",
                        "selected": true
                      }
                    ]
                  }
                },
                "flags": 0
              },
              {
                "id": "80755",
                "metadata": {
                  "label": "Custom Expression",
                  "description": "Represents a custom Ballerina expression"
                },
                "codedata": {
                  "node": "EXPRESSION",
                  "lineRange": {
                    "fileName": "fork.bal",
                    "startLine": {
                      "line": 49,
                      "offset": 12
                    },
                    "endLine": {
                      "line": 49,
                      "offset": 31
                    }
                  },
                  "sourceCode": "results.push(\"WA\");"
                },
                "returning": false,
                "properties": {
                  "statement": {
                    "metadata": {
                      "label": "Statement",
                      "description": "Ballerina statement"
                    },
                    "valueType": "EXPRESSION",
                    "value": "results.push(\"WA\");",
                    "optional": false,
                    "editable": true,
<<<<<<< HEAD
                    "advanced": false,
                    "hidden": false,
                    "codedata": {
                      "kind": "REQUIRED",
                      "originalName": "arr"
                    },
                    "typeMembers": [
                      {
                        "type": "array:Type",
                        "packageInfo": "ballerina:lang.array:0.0.0",
                        "kind": "ARRAY_TYPE",
                        "selected": false
                      }
                    ]
                  },
                  "vals": {
                    "metadata": {
                      "label": "vals",
                      "description": "values to add to the end of the array"
                    },
                    "valueType": "EXPRESSION_SET",
                    "valueTypeConstraint": "array:Type",
                    "value": [],
                    "placeholder": "()",
                    "optional": true,
                    "editable": true,
                    "advanced": true,
                    "hidden": false,
                    "codedata": {
                      "kind": "REST_PARAMETER",
                      "originalName": "vals"
                    },
                    "typeMembers": [
                      {
                        "type": "array:Type",
                        "packageInfo": "ballerina:lang.array:0.0.0",
                        "kind": "ARRAY_TYPE",
                        "selected": false
                      }
                    ]
                  },
                  "connection": {
                    "metadata": {
                      "label": "Connection",
                      "description": "Connection to use"
                    },
                    "valueType": "EXPRESSION",
                    "value": "            results",
                    "optional": false,
                    "editable": false,
                    "advanced": false,
                    "hidden": false
=======
                    "advanced": false
>>>>>>> e02a54f5
                  }
                },
                "flags": 0
              }
            ]
          },
          {
            "label": "WB",
            "kind": "WORKER",
            "codedata": {
              "node": "WORKER",
              "lineRange": {
                "fileName": "fork.bal",
                "startLine": {
                  "line": 52,
                  "offset": 8
                },
                "endLine": {
                  "line": 55,
                  "offset": 9
                }
              },
              "sourceCode": "worker WB {\n            runtime:sleep(.5);\n            results.push(\"WB\");\n        }"
            },
            "repeatable": "ONE_OR_MORE",
            "properties": {
              "variable": {
                "metadata": {
                  "label": "Worker Name",
                  "description": "Name of the worker"
                },
                "valueType": "IDENTIFIER",
                "value": "WB",
                "optional": false,
                "editable": false,
                "advanced": false,
                "hidden": false,
                "codedata": {
                  "lineRange": {
                    "fileName": "fork.bal",
                    "startLine": {
                      "line": 52,
                      "offset": 15
                    },
                    "endLine": {
                      "line": 52,
                      "offset": 17
                    }
                  }
                }
              },
              "type": {
                "metadata": {
                  "label": "Return Type",
                  "description": "Type of the return value"
                },
                "valueType": "TYPE",
                "value": "",
                "optional": true,
                "editable": true,
                "advanced": false,
                "hidden": false
              }
            },
            "children": [
              {
                "id": "84722",
                "metadata": {
                  "label": "sleep",
                  "description": "Halts the current strand for a predefined amount of time.\n\n```ballerina\nruntime:sleep(5);\n```\n",
                  "icon": "https://bcentral-packageicons.azureedge.net/images/ballerina_lang.runtime_0.0.0.png"
                },
                "codedata": {
                  "node": "FUNCTION_CALL",
                  "org": "ballerina",
                  "module": "lang.runtime",
                  "symbol": "sleep",
                  "version": "0.0.0",
                  "lineRange": {
                    "fileName": "fork.bal",
                    "startLine": {
                      "line": 53,
                      "offset": 12
                    },
                    "endLine": {
                      "line": 53,
                      "offset": 30
                    }
                  },
                  "sourceCode": "runtime:sleep(.5);"
                },
                "returning": false,
                "properties": {
                  "seconds": {
                    "metadata": {
                      "label": "seconds",
                      "description": "An amount of time to sleep in seconds"
                    },
                    "valueType": "EXPRESSION",
                    "valueTypeConstraint": "decimal",
                    "value": ".5",
                    "placeholder": "0.0d",
                    "optional": false,
                    "editable": true,
                    "advanced": false,
                    "hidden": false,
                    "codedata": {
                      "kind": "REQUIRED",
                      "originalName": "seconds"
                    },
                    "typeMembers": [
                      {
                        "type": "decimal",
                        "packageInfo": "",
                        "kind": "BASIC_TYPE",
                        "selected": true
                      }
                    ]
                  }
                },
                "flags": 0
              },
              {
                "id": "85715",
                "metadata": {
                  "label": "Custom Expression",
                  "description": "Represents a custom Ballerina expression"
                },
                "codedata": {
                  "node": "EXPRESSION",
                  "lineRange": {
                    "fileName": "fork.bal",
                    "startLine": {
                      "line": 54,
                      "offset": 12
                    },
                    "endLine": {
                      "line": 54,
                      "offset": 31
                    }
                  },
                  "sourceCode": "results.push(\"WB\");"
                },
                "returning": false,
                "properties": {
                  "statement": {
                    "metadata": {
                      "label": "Statement",
                      "description": "Ballerina statement"
                    },
                    "valueType": "EXPRESSION",
                    "value": "results.push(\"WB\");",
                    "optional": false,
                    "editable": true,
<<<<<<< HEAD
                    "advanced": false,
                    "hidden": false,
                    "codedata": {
                      "kind": "REQUIRED",
                      "originalName": "arr"
                    },
                    "typeMembers": [
                      {
                        "type": "array:Type",
                        "packageInfo": "ballerina:lang.array:0.0.0",
                        "kind": "ARRAY_TYPE",
                        "selected": false
                      }
                    ]
                  },
                  "vals": {
                    "metadata": {
                      "label": "vals",
                      "description": "values to add to the end of the array"
                    },
                    "valueType": "EXPRESSION_SET",
                    "valueTypeConstraint": "array:Type",
                    "value": [],
                    "placeholder": "()",
                    "optional": true,
                    "editable": true,
                    "advanced": true,
                    "hidden": false,
                    "codedata": {
                      "kind": "REST_PARAMETER",
                      "originalName": "vals"
                    },
                    "typeMembers": [
                      {
                        "type": "array:Type",
                        "packageInfo": "ballerina:lang.array:0.0.0",
                        "kind": "ARRAY_TYPE",
                        "selected": false
                      }
                    ]
                  },
                  "connection": {
                    "metadata": {
                      "label": "Connection",
                      "description": "Connection to use"
                    },
                    "valueType": "EXPRESSION",
                    "value": "            results",
                    "optional": false,
                    "editable": false,
                    "advanced": false,
                    "hidden": false
=======
                    "advanced": false
>>>>>>> e02a54f5
                  }
                },
                "flags": 0
              }
            ]
          }
        ],
        "flags": 0
      },
      {
        "id": "88342",
        "metadata": {
          "label": "Comment",
          "description": "Only wait for WB"
        },
        "codedata": {
          "node": "COMMENT",
          "lineRange": {
            "fileName": "fork.bal",
            "startLine": {
              "line": 57,
              "offset": 0
            },
            "endLine": {
              "line": 58,
              "offset": 23
            }
          },
          "sourceCode": "Only wait for WB"
        },
        "returning": false,
        "properties": {
          "comment": {
            "metadata": {
              "label": "Comment",
              "description": "Comment to describe the flow"
            },
            "valueType": "STRING",
            "value": "Only wait for WB",
            "optional": false,
            "editable": true,
            "advanced": false,
            "hidden": false
          }
        },
        "flags": 0
      },
      {
        "id": "90408",
        "metadata": {
          "label": "Wait",
          "description": "Wait for a set of futures to complete"
        },
        "codedata": {
          "node": "WAIT",
          "lineRange": {
            "fileName": "fork.bal",
            "startLine": {
              "line": 59,
              "offset": 4
            },
            "endLine": {
              "line": 59,
              "offset": 12
            }
          },
          "sourceCode": "// Only wait for WB\n    wait WB;"
        },
        "returning": false,
        "properties": {
          "waitAll": {
            "metadata": {
              "label": "Wait All",
              "description": "Wait for all tasks to complete"
            },
            "valueType": "FLAG",
            "value": false,
            "optional": false,
            "editable": true,
            "advanced": false,
            "hidden": false
          },
          "futures": {
            "metadata": {
              "label": "Futures",
              "description": "The futures to wait for"
            },
            "valueType": "REPEATABLE_PROPERTY",
            "value": {
              "future1": {
                "metadata": {
                  "label": "Future",
                  "description": "The worker/async function to wait for"
                },
                "valueType": "FIXED_PROPERTY",
                "value": {
                  "variable": {
                    "metadata": {
                      "label": "Variable Name",
                      "description": "Name of the variable"
                    },
                    "valueType": "IDENTIFIER",
                    "value": "",
                    "optional": false,
                    "editable": true,
                    "advanced": false,
                    "hidden": false,
                    "codedata": {
                      "dependentProperty": "waitAll"
                    }
                  },
                  "expression": {
                    "metadata": {
                      "label": "Expression",
                      "description": "Expression"
                    },
                    "valueType": "EXPRESSION",
                    "value": "WB",
                    "optional": false,
                    "editable": true,
                    "advanced": false,
                    "hidden": false
                  }
                },
                "optional": false,
                "editable": false,
                "advanced": false,
                "hidden": false
              }
            },
            "optional": false,
            "editable": false,
            "advanced": false,
            "hidden": false
          }
        },
        "flags": 0
      },
      {
        "id": "91407",
        "metadata": {
          "label": "Return",
          "description": "Value of 'results'"
        },
        "codedata": {
          "node": "RETURN",
          "lineRange": {
            "fileName": "fork.bal",
            "startLine": {
              "line": 60,
              "offset": 4
            },
            "endLine": {
              "line": 60,
              "offset": 19
            }
          },
          "sourceCode": "return results;"
        },
        "returning": true,
        "properties": {
          "expression": {
            "metadata": {
              "label": "Expression",
              "description": "Return value"
            },
            "valueType": "EXPRESSION",
            "value": "results",
            "optional": false,
            "editable": true,
            "advanced": false,
            "hidden": false
          }
        },
        "flags": 0
      }
    ],
    "connections": []
  }
}<|MERGE_RESOLUTION|>--- conflicted
+++ resolved
@@ -67,8 +67,7 @@
             "value": "[]",
             "optional": true,
             "editable": true,
-            "advanced": false,
-            "hidden": false
+            "advanced": false
           },
           "variable": {
             "metadata": {
@@ -80,7 +79,6 @@
             "optional": false,
             "editable": false,
             "advanced": false,
-            "hidden": false,
             "codedata": {
               "lineRange": {
                 "fileName": "fork.bal",
@@ -106,7 +104,6 @@
             "optional": false,
             "editable": true,
             "advanced": false,
-            "hidden": false,
             "codedata": {}
           }
         },
@@ -165,7 +162,6 @@
                 "optional": false,
                 "editable": false,
                 "advanced": false,
-                "hidden": false,
                 "codedata": {
                   "lineRange": {
                     "fileName": "fork.bal",
@@ -189,8 +185,7 @@
                 "value": "",
                 "optional": true,
                 "editable": true,
-                "advanced": false,
-                "hidden": false
+                "advanced": false
               }
             },
             "children": [
@@ -234,7 +229,6 @@
                     "optional": false,
                     "editable": true,
                     "advanced": false,
-                    "hidden": false,
                     "codedata": {
                       "kind": "REQUIRED",
                       "originalName": "seconds"
@@ -283,62 +277,7 @@
                     "value": "results.push(\"WA\");",
                     "optional": false,
                     "editable": true,
-<<<<<<< HEAD
-                    "advanced": false,
-                    "hidden": false,
-                    "codedata": {
-                      "kind": "REQUIRED",
-                      "originalName": "arr"
-                    },
-                    "typeMembers": [
-                      {
-                        "type": "array:Type",
-                        "packageInfo": "ballerina:lang.array:0.0.0",
-                        "kind": "ARRAY_TYPE",
-                        "selected": false
-                      }
-                    ]
-                  },
-                  "vals": {
-                    "metadata": {
-                      "label": "vals",
-                      "description": "values to add to the end of the array"
-                    },
-                    "valueType": "EXPRESSION_SET",
-                    "valueTypeConstraint": "array:Type",
-                    "value": [],
-                    "placeholder": "()",
-                    "optional": true,
-                    "editable": true,
-                    "advanced": true,
-                    "hidden": false,
-                    "codedata": {
-                      "kind": "REST_PARAMETER",
-                      "originalName": "vals"
-                    },
-                    "typeMembers": [
-                      {
-                        "type": "array:Type",
-                        "packageInfo": "ballerina:lang.array:0.0.0",
-                        "kind": "ARRAY_TYPE",
-                        "selected": false
-                      }
-                    ]
-                  },
-                  "connection": {
-                    "metadata": {
-                      "label": "Connection",
-                      "description": "Connection to use"
-                    },
-                    "valueType": "EXPRESSION",
-                    "value": "            results",
-                    "optional": false,
-                    "editable": false,
-                    "advanced": false,
-                    "hidden": false
-=======
                     "advanced": false
->>>>>>> e02a54f5
                   }
                 },
                 "flags": 0
@@ -375,7 +314,6 @@
                 "optional": false,
                 "editable": false,
                 "advanced": false,
-                "hidden": false,
                 "codedata": {
                   "lineRange": {
                     "fileName": "fork.bal",
@@ -399,8 +337,7 @@
                 "value": "",
                 "optional": true,
                 "editable": true,
-                "advanced": false,
-                "hidden": false
+                "advanced": false
               }
             },
             "children": [
@@ -444,7 +381,6 @@
                     "optional": false,
                     "editable": true,
                     "advanced": false,
-                    "hidden": false,
                     "codedata": {
                       "kind": "REQUIRED",
                       "originalName": "seconds"
@@ -493,62 +429,7 @@
                     "value": "results.push(\"WB\");",
                     "optional": false,
                     "editable": true,
-<<<<<<< HEAD
-                    "advanced": false,
-                    "hidden": false,
-                    "codedata": {
-                      "kind": "REQUIRED",
-                      "originalName": "arr"
-                    },
-                    "typeMembers": [
-                      {
-                        "type": "array:Type",
-                        "packageInfo": "ballerina:lang.array:0.0.0",
-                        "kind": "ARRAY_TYPE",
-                        "selected": false
-                      }
-                    ]
-                  },
-                  "vals": {
-                    "metadata": {
-                      "label": "vals",
-                      "description": "values to add to the end of the array"
-                    },
-                    "valueType": "EXPRESSION_SET",
-                    "valueTypeConstraint": "array:Type",
-                    "value": [],
-                    "placeholder": "()",
-                    "optional": true,
-                    "editable": true,
-                    "advanced": true,
-                    "hidden": false,
-                    "codedata": {
-                      "kind": "REST_PARAMETER",
-                      "originalName": "vals"
-                    },
-                    "typeMembers": [
-                      {
-                        "type": "array:Type",
-                        "packageInfo": "ballerina:lang.array:0.0.0",
-                        "kind": "ARRAY_TYPE",
-                        "selected": false
-                      }
-                    ]
-                  },
-                  "connection": {
-                    "metadata": {
-                      "label": "Connection",
-                      "description": "Connection to use"
-                    },
-                    "valueType": "EXPRESSION",
-                    "value": "            results",
-                    "optional": false,
-                    "editable": false,
-                    "advanced": false,
-                    "hidden": false
-=======
                     "advanced": false
->>>>>>> e02a54f5
                   }
                 },
                 "flags": 0
@@ -590,8 +471,7 @@
             "value": "Only wait for WB",
             "optional": false,
             "editable": true,
-            "advanced": false,
-            "hidden": false
+            "advanced": false
           }
         },
         "flags": 0
@@ -628,8 +508,7 @@
             "value": false,
             "optional": false,
             "editable": true,
-            "advanced": false,
-            "hidden": false
+            "advanced": false
           },
           "futures": {
             "metadata": {
@@ -655,7 +534,6 @@
                     "optional": false,
                     "editable": true,
                     "advanced": false,
-                    "hidden": false,
                     "codedata": {
                       "dependentProperty": "waitAll"
                     }
@@ -669,20 +547,17 @@
                     "value": "WB",
                     "optional": false,
                     "editable": true,
-                    "advanced": false,
-                    "hidden": false
+                    "advanced": false
                   }
                 },
                 "optional": false,
                 "editable": false,
-                "advanced": false,
-                "hidden": false
+                "advanced": false
               }
             },
             "optional": false,
             "editable": false,
-            "advanced": false,
-            "hidden": false
+            "advanced": false
           }
         },
         "flags": 0
@@ -719,8 +594,7 @@
             "value": "results",
             "optional": false,
             "editable": true,
-            "advanced": false,
-            "hidden": false
+            "advanced": false
           }
         },
         "flags": 0
