{
  "start": {
    "line": 36,
    "offset": 4
  },
  "end": {
    "line": 46,
    "offset": 5
  },
  "source": "while.bal",
  "description": "Tests a simple diagram flow",
  "diagram": {
    "fileName": "while.bal",
    "nodes": [
      {
        "id": "67895",
        "metadata": {
          "label": "HTTP API"
        },
        "codedata": {
          "node": "EVENT_HTTP_API",
          "lineRange": {
            "fileName": "while.bal",
            "startLine": {
              "line": 36,
              "offset": 4
            },
            "endLine": {
              "line": 46,
              "offset": 5
            }
          }
        },
        "returning": false,
        "properties": {
          "method": {
            "metadata": {
              "label": "Method",
              "description": "HTTP Method"
            },
            "value": "get",
            "optional": false,
            "editable": true
          },
          "path": {
            "metadata": {
              "label": "Path",
              "description": "HTTP Path"
            },
            "value": "mangos",
            "optional": false,
            "editable": true
          }
        },
        "flags": 2048
      },
      {
        "id": "69706",
        "metadata": {
          "label": "NewData",
          "description": "Create new variable"
        },
        "codedata": {
<<<<<<< HEAD
          "node": "NEW_DATA"
        },
        "lineRange": {
          "fileName": "while.bal",
          "startLine": {
            "line": 38,
            "offset": 8
          },
          "endLine": {
            "line": 38,
            "offset": 18
=======
          "node": "EXPRESSION",
          "lineRange": {
            "fileName": "while.bal",
            "startLine": {
              "line": 38,
              "offset": 8
            },
            "endLine": {
              "line": 38,
              "offset": 18
            }
>>>>>>> a08b8ce0
          }
        },
        "returning": false,
        "properties": {
          "expression": {
            "metadata": {
              "label": "Expression",
              "description": "Expression"
            },
            "valueType": "int",
            "value": "0",
            "optional": false,
            "editable": true
          },
          "variable": {
            "metadata": {
              "label": "Variable",
              "description": "Result Variable"
            },
            "valueType": "int",
            "value": "i ",
            "optional": false,
            "editable": true
          }
        },
        "flags": 0
      },
      {
        "id": "70875",
        "metadata": {
          "label": "While",
          "description": "Loop over a block of code."
        },
        "codedata": {
          "node": "WHILE",
          "lineRange": {
            "fileName": "while.bal",
            "startLine": {
              "line": 39,
              "offset": 8
            },
            "endLine": {
              "line": 45,
              "offset": 9
            }
          }
        },
        "returning": false,
        "branches": [
          {
            "label": "Body",
            "kind": "BLOCK",
            "codedata": {
              "lineRange": {
                "fileName": "while.bal",
                "startLine": {
                  "line": 39,
                  "offset": 24
                },
                "endLine": {
                  "line": 43,
                  "offset": 9
                }
              }
            },
            "repeatable": "ONE",
            "children": [
              {
                "id": "71862",
                "metadata": {
                  "label": "HTTP GET"
                },
                "codedata": {
                  "node": "ACTION_CALL",
                  "lineRange": {
                    "fileName": "while.bal",
                    "startLine": {
                      "line": 40,
                      "offset": 12
                    },
                    "endLine": {
                      "line": 40,
                      "offset": 66
                    }
                  }
                },
                "returning": false,
                "properties": {
                  "client": {
                    "metadata": {
                      "label": "Client",
                      "description": "HTTP Client Connection"
                    },
                    "valueType": "http:Client",
                    "value": "foodClient",
                    "optional": false,
                    "editable": true
                  },
                  "variable": {
                    "metadata": {
                      "label": "Variable",
                      "description": "Result Variable"
                    },
                    "valueType": "json",
                    "value": "response ",
                    "optional": false,
                    "editable": true
                  },
                  "path": {
                    "metadata": {
                      "label": "Path",
                      "description": "HTTP Path"
                    },
                    "valueType": "string",
                    "value": "\"/food/mangos\"",
                    "optional": false,
                    "editable": true
                  },
                  "headers": {
                    "metadata": {
                      "label": "Headers",
                      "description": "HTTP Headers"
                    },
                    "valueType": "map<string|string[]>?",
                    "optional": true,
                    "editable": true
                  }
                },
                "flags": 1
              },
              {
                "id": "72868",
                "metadata": {
                  "label": "UpdateData",
                  "description": "Update the value of a variable"
                },
                "codedata": {
<<<<<<< HEAD
                  "node": "UPDATE_DATA"
                },
                "lineRange": {
                  "fileName": "while.bal",
                  "startLine": {
                    "line": 41,
                    "offset": 12
                  },
                  "endLine": {
                    "line": 41,
                    "offset": 80
=======
                  "node": "EXPRESSION",
                  "lineRange": {
                    "fileName": "while.bal",
                    "startLine": {
                      "line": 41,
                      "offset": 12
                    },
                    "endLine": {
                      "line": 41,
                      "offset": 80
                    }
>>>>>>> a08b8ce0
                  }
                },
                "returning": false,
                "properties": {
                  "expression": {
                    "metadata": {
                      "label": "Expression",
                      "description": "Expression"
                    },
                    "valueType": "string",
                    "value": "\"Response received from food service: \" + response.toString()",
                    "optional": false,
                    "editable": true
                  },
                  "variable": {
                    "metadata": {
                      "label": "Variable",
                      "description": "Result Variable"
                    },
                    "valueType": "string|()",
                    "value": "msg",
                    "optional": false,
                    "editable": true
                  }
                },
                "flags": 0
              },
              {
                "id": "73799",
                "metadata": {
                  "label": "Custom Expression",
                  "description": "Represents a custom Ballerina expression"
                },
                "codedata": {
                  "node": "EXPRESSION",
                  "lineRange": {
                    "fileName": "while.bal",
                    "startLine": {
                      "line": 42,
                      "offset": 12
                    },
                    "endLine": {
                      "line": 42,
                      "offset": 19
                    }
                  }
                },
                "returning": false,
                "properties": {
                  "statement": {
                    "metadata": {
                      "label": "Statement",
                      "description": "Ballerina statement"
                    },
                    "value": "            i += 1;\n",
                    "optional": false,
                    "editable": true
                  }
                },
                "flags": 0
              }
            ]
          },
          {
            "label": "On Failure",
            "kind": "BLOCK",
            "codedata": {
              "lineRange": {
                "fileName": "while.bal",
                "startLine": {
                  "line": 43,
                  "offset": 37
                },
                "endLine": {
                  "line": 45,
                  "offset": 9
                }
              }
            },
            "repeatable": "ZERO_OR_ONE",
            "properties": {
<<<<<<< HEAD
              "variable": {
                "metadata": {
                  "label": "Variable",
                  "description": "Result Variable"
                },
                "valueType": "http:ClientError",
                "value": "e ",
                "optional": false,
                "editable": true
=======
              "ignore": {
                "metadata": {
                  "label": "Ignore",
                  "description": "Ignore the error value"
                },
                "value": "true",
                "optional": false,
                "editable": true
              },
              "errorVariable": {
                "metadata": {
                  "label": "Error Variable",
                  "description": "Name of the error variable"
                },
                "value": "e ",
                "optional": false,
                "editable": true
              },
              "errorType": {
                "metadata": {
                  "label": "Error Type",
                  "description": "Type of the error"
                },
                "value": "http:ClientError",
                "optional": false,
                "editable": true
>>>>>>> a08b8ce0
              }
            },
            "children": [
              {
                "id": "75841",
                "metadata": {
                  "label": "UpdateData",
                  "description": "Update the value of a variable"
                },
                "codedata": {
<<<<<<< HEAD
                  "node": "UPDATE_DATA"
                },
                "lineRange": {
                  "fileName": "while.bal",
                  "startLine": {
                    "line": 44,
                    "offset": 12
                  },
                  "endLine": {
                    "line": 44,
                    "offset": 77
=======
                  "node": "EXPRESSION",
                  "lineRange": {
                    "fileName": "while.bal",
                    "startLine": {
                      "line": 44,
                      "offset": 12
                    },
                    "endLine": {
                      "line": 44,
                      "offset": 77
                    }
>>>>>>> a08b8ce0
                  }
                },
                "returning": false,
                "properties": {
                  "expression": {
                    "metadata": {
                      "label": "Expression",
                      "description": "Expression"
                    },
                    "valueType": "string",
                    "value": "\"Error occurred while invoking food service\" + e.message()",
                    "optional": false,
                    "editable": true
                  },
                  "variable": {
                    "metadata": {
                      "label": "Variable",
                      "description": "Result Variable"
                    },
                    "valueType": "string|()",
                    "value": "msg",
                    "optional": false,
                    "editable": true
                  }
                },
                "flags": 0
              }
            ]
          }
        ],
        "properties": {
          "condition": {
            "metadata": {
              "label": "Condition",
              "description": "Boolean Condition"
            },
            "valueType": "boolean",
            "value": "i < count ",
            "optional": false,
            "editable": true
          }
        },
        "flags": 0
      }
    ],
    "clients": [
      {
        "id": "34122",
        "label": "Client",
        "kind": "HTTP",
        "lineRange": {
          "fileName": "while.bal",
          "startLine": {
            "line": 2,
            "offset": 12
          },
          "endLine": {
            "line": 2,
            "offset": 22
          }
        },
        "scope": "GLOBAL",
        "value": "foodClient",
        "flags": 0
      }
    ]
  }
}<|MERGE_RESOLUTION|>--- conflicted
+++ resolved
@@ -61,7 +61,6 @@
           "description": "Create new variable"
         },
         "codedata": {
-<<<<<<< HEAD
           "node": "NEW_DATA"
         },
         "lineRange": {
@@ -73,19 +72,6 @@
           "endLine": {
             "line": 38,
             "offset": 18
-=======
-          "node": "EXPRESSION",
-          "lineRange": {
-            "fileName": "while.bal",
-            "startLine": {
-              "line": 38,
-              "offset": 8
-            },
-            "endLine": {
-              "line": 38,
-              "offset": 18
-            }
->>>>>>> a08b8ce0
           }
         },
         "returning": false,
@@ -223,7 +209,6 @@
                   "description": "Update the value of a variable"
                 },
                 "codedata": {
-<<<<<<< HEAD
                   "node": "UPDATE_DATA"
                 },
                 "lineRange": {
@@ -235,19 +220,6 @@
                   "endLine": {
                     "line": 41,
                     "offset": 80
-=======
-                  "node": "EXPRESSION",
-                  "lineRange": {
-                    "fileName": "while.bal",
-                    "startLine": {
-                      "line": 41,
-                      "offset": 12
-                    },
-                    "endLine": {
-                      "line": 41,
-                      "offset": 80
-                    }
->>>>>>> a08b8ce0
                   }
                 },
                 "returning": false,
@@ -329,7 +301,6 @@
             },
             "repeatable": "ZERO_OR_ONE",
             "properties": {
-<<<<<<< HEAD
               "variable": {
                 "metadata": {
                   "label": "Variable",
@@ -339,7 +310,9 @@
                 "value": "e ",
                 "optional": false,
                 "editable": true
-=======
+              }
+            },
+            "properties": {
               "ignore": {
                 "metadata": {
                   "label": "Ignore",
@@ -366,7 +339,6 @@
                 "value": "http:ClientError",
                 "optional": false,
                 "editable": true
->>>>>>> a08b8ce0
               }
             },
             "children": [
@@ -377,7 +349,6 @@
                   "description": "Update the value of a variable"
                 },
                 "codedata": {
-<<<<<<< HEAD
                   "node": "UPDATE_DATA"
                 },
                 "lineRange": {
@@ -389,19 +360,6 @@
                   "endLine": {
                     "line": 44,
                     "offset": 77
-=======
-                  "node": "EXPRESSION",
-                  "lineRange": {
-                    "fileName": "while.bal",
-                    "startLine": {
-                      "line": 44,
-                      "offset": 12
-                    },
-                    "endLine": {
-                      "line": 44,
-                      "offset": 77
-                    }
->>>>>>> a08b8ce0
                   }
                 },
                 "returning": false,
