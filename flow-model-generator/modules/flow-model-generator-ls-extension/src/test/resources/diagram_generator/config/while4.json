{
  "start": {
    "line": 36,
    "offset": 4
  },
  "end": {
    "line": 46,
    "offset": 5
  },
  "source": "while.bal",
  "description": "Tests a simple diagram flow",
  "diagram": {
    "fileName": "while.bal",
    "nodes": [
      {
        "id": "69135",
        "metadata": {
          "label": "Start"
        },
        "codedata": {
          "node": "EVENT_START",
          "lineRange": {
            "fileName": "while.bal",
            "startLine": {
              "line": 36,
              "offset": 44
            },
            "endLine": {
              "line": 46,
              "offset": 5
            }
          },
          "sourceCode": "resource function get mangos(int count) {\n        string? msg;\n        int i = 0;\n        while i < count {\n            json response = check foodClient->get(\"/food/mangos\");\n            msg = \"Response received from food service: \" + response.toString();\n            i += 1;\n        } on fail http:ClientError e {\n            msg = \"Error occurred while invoking food service\" + e.message();\n        }\n    }"
        },
        "returning": false,
        "flags": 0
      },
      {
        "id": "68716",
        "metadata": {
          "label": "Variable",
          "description": "Assign a value to a variable"
        },
        "codedata": {
          "node": "VARIABLE",
          "lineRange": {
            "fileName": "while.bal",
            "startLine": {
              "line": 37,
              "offset": 8
            },
            "endLine": {
              "line": 37,
              "offset": 20
            }
          },
          "sourceCode": "string? msg;"
        },
        "returning": false,
        "properties": {
          "expression": {
            "metadata": {
              "label": "Expression",
              "description": "Initialize with value"
            },
            "valueType": "EXPRESSION",
            "value": "",
            "optional": true,
            "editable": true,
            "advanced": false,
            "hidden": false
          },
          "variable": {
            "metadata": {
              "label": "Name",
              "description": "Name of the variable"
            },
            "valueType": "IDENTIFIER",
            "value": "msg",
            "optional": false,
            "editable": false,
            "advanced": false,
            "hidden": false,
            "codedata": {
              "lineRange": {
                "fileName": "while.bal",
                "startLine": {
                  "line": 37,
                  "offset": 16
                },
                "endLine": {
                  "line": 37,
                  "offset": 19
                }
              }
            }
          },
          "type": {
            "metadata": {
              "label": "Type",
              "description": "Type of the variable"
            },
            "valueType": "TYPE",
            "value": "string|()",
            "placeholder": "var",
            "optional": false,
            "editable": true,
            "advanced": false,
            "hidden": false,
            "codedata": {}
          }
        },
        "flags": 0
      },
      {
        "id": "69706",
        "metadata": {
          "label": "Variable",
          "description": "Assign a value to a variable"
        },
        "codedata": {
          "node": "VARIABLE",
          "lineRange": {
            "fileName": "while.bal",
            "startLine": {
              "line": 38,
              "offset": 8
            },
            "endLine": {
              "line": 38,
              "offset": 18
            }
          },
          "sourceCode": "int i = 0;"
        },
        "returning": false,
        "properties": {
          "expression": {
            "metadata": {
              "label": "Expression",
              "description": "Initialize with value"
            },
            "valueType": "EXPRESSION",
            "value": "0",
            "optional": true,
            "editable": true,
            "advanced": false,
            "hidden": false
          },
          "variable": {
            "metadata": {
              "label": "Name",
              "description": "Name of the variable"
            },
            "valueType": "IDENTIFIER",
            "value": "i",
            "optional": false,
            "editable": false,
            "advanced": false,
            "hidden": false,
            "codedata": {
              "lineRange": {
                "fileName": "while.bal",
                "startLine": {
                  "line": 38,
                  "offset": 12
                },
                "endLine": {
                  "line": 38,
                  "offset": 13
                }
              }
            }
          },
          "type": {
            "metadata": {
              "label": "Type",
              "description": "Type of the variable"
            },
            "valueType": "TYPE",
            "value": "int",
            "placeholder": "var",
            "optional": false,
            "editable": true,
            "advanced": false,
            "hidden": false,
            "codedata": {}
          }
        },
        "flags": 0
      },
      {
        "id": "70875",
        "metadata": {
          "label": "While",
          "description": "Loop over a block of code."
        },
        "codedata": {
          "node": "WHILE",
          "lineRange": {
            "fileName": "while.bal",
            "startLine": {
              "line": 39,
              "offset": 8
            },
            "endLine": {
              "line": 45,
              "offset": 9
            }
          },
          "sourceCode": "while i < count {\n            json response = check foodClient->get(\"/food/mangos\");\n            msg = \"Response received from food service: \" + response.toString();\n            i += 1;\n        } on fail http:ClientError e {\n            msg = \"Error occurred while invoking food service\" + e.message();\n        }"
        },
        "returning": false,
        "branches": [
          {
            "label": "Body",
            "kind": "BLOCK",
            "codedata": {
              "node": "CONDITIONAL",
              "lineRange": {
                "fileName": "while.bal",
                "startLine": {
                  "line": 39,
                  "offset": 24
                },
                "endLine": {
                  "line": 43,
                  "offset": 9
                }
              },
              "sourceCode": "{\n            json response = check foodClient->get(\"/food/mangos\");\n            msg = \"Response received from food service: \" + response.toString();\n            i += 1;\n        }"
            },
            "repeatable": "ONE",
            "children": [
              {
                "id": "71862",
                "metadata": {
                  "label": "get",
                  "description": "The `Client.get()` function can be used to send HTTP GET requests to HTTP endpoints.\n",
                  "icon": "https://bcentral-packageicons.azureedge.net/images/ballerina_http_2.14.0.png"
                },
                "codedata": {
                  "node": "REMOTE_ACTION_CALL",
                  "org": "ballerina",
                  "module": "http",
                  "object": "Client",
                  "symbol": "get",
                  "version": "2.14.0",
                  "lineRange": {
                    "fileName": "while.bal",
                    "startLine": {
                      "line": 40,
                      "offset": 12
                    },
                    "endLine": {
                      "line": 40,
                      "offset": 66
                    }
                  },
                  "sourceCode": "json response = check foodClient->get(\"/food/mangos\");",
                  "inferredReturnType": "targetType"
                },
                "returning": false,
                "properties": {
                  "connection": {
                    "metadata": {
                      "label": "Connection",
                      "description": "Connection to use"
                    },
                    "valueType": "EXPRESSION",
                    "value": "foodClient",
                    "optional": false,
                    "editable": false,
                    "advanced": false,
                    "hidden": false
                  },
                  "targetType": {
                    "metadata": {
                      "label": "targetType",
                      "description": "HTTP response, `anydata` or stream of HTTP SSE, which is expected to be returned after data binding"
                    },
                    "valueType": "TYPE",
                    "valueTypeConstraint": "http:Response|anydata|stream<http:SseEvent, error?>",
                    "value": "json",
                    "placeholder": "http:Response|anydata|stream<http:SseEvent, error?>",
                    "optional": false,
                    "editable": true,
                    "advanced": false,
                    "hidden": false,
                    "codedata": {
                      "kind": "PARAM_FOR_TYPE_INFER",
                      "originalName": "targetType"
                    }
                  },
                  "path": {
                    "metadata": {
                      "label": "path",
                      "description": "Request path"
                    },
                    "valueType": "EXPRESSION",
                    "valueTypeConstraint": "string",
                    "value": "\"/food/mangos\"",
                    "placeholder": "\"\"",
                    "optional": false,
                    "editable": true,
                    "advanced": false,
                    "hidden": false,
                    "codedata": {
                      "kind": "REQUIRED",
                      "originalName": "path"
                    },
                    "typeMembers": [
                      {
                        "type": "string",
                        "packageInfo": "",
                        "kind": "BASIC_TYPE",
                        "selected": true
                      }
                    ]
                  },
                  "headers": {
                    "metadata": {
                      "label": "headers",
                      "description": "The entity headers"
                    },
                    "valueType": "EXPRESSION",
                    "valueTypeConstraint": "map<string|string[]>|()",
                    "placeholder": "()",
                    "optional": true,
                    "editable": true,
                    "advanced": true,
                    "hidden": false,
                    "codedata": {
                      "kind": "DEFAULTABLE",
                      "originalName": "headers"
                    },
                    "typeMembers": [
                      {
                        "type": "()",
                        "packageInfo": "",
                        "kind": "BASIC_TYPE",
                        "selected": false
                      },
                      {
                        "type": "map<string|string[]>",
                        "packageInfo": "",
                        "kind": "MAP_TYPE",
                        "selected": false
                      }
                    ]
                  },
                  "checkError": {
                    "metadata": {
                      "label": "Check Error",
                      "description": "Trigger error flow"
                    },
                    "valueType": "FLAG",
                    "value": true,
                    "optional": false,
                    "editable": true,
                    "advanced": true,
                    "hidden": false
                  },
                  "variable": {
                    "metadata": {
                      "label": "Variable Name",
                      "description": "Name of the variable"
                    },
                    "valueType": "IDENTIFIER",
                    "value": "response",
                    "optional": false,
                    "editable": false,
                    "advanced": false,
                    "hidden": false,
                    "codedata": {
                      "lineRange": {
                        "fileName": "while.bal",
                        "startLine": {
                          "line": 40,
                          "offset": 17
                        },
                        "endLine": {
                          "line": 40,
                          "offset": 25
                        }
                      }
                    }
                  },
                  "type": {
                    "metadata": {
                      "label": "Variable Type",
                      "description": "Type of the variable"
                    },
                    "valueType": "TYPE",
                    "value": "json",
                    "placeholder": "var",
                    "optional": false,
                    "editable": false,
                    "advanced": false,
                    "hidden": false,
                    "codedata": {}
                  }
                },
                "flags": 1
              },
              {
                "id": "72868",
                "metadata": {
                  "label": "Assign",
                  "description": "Assign a value to a variable"
                },
                "codedata": {
                  "node": "ASSIGN",
                  "lineRange": {
                    "fileName": "while.bal",
                    "startLine": {
                      "line": 41,
                      "offset": 12
                    },
                    "endLine": {
                      "line": 41,
                      "offset": 80
                    }
                  },
                  "sourceCode": "msg = \"Response received from food service: \" + response.toString();"
                },
                "returning": false,
                "properties": {
                  "expression": {
                    "metadata": {
                      "label": "Expression",
                      "description": "Assign value"
                    },
                    "valueType": "EXPRESSION",
                    "value": "\"Response received from food service: \" + response.toString()",
                    "optional": false,
<<<<<<< HEAD
                    "editable": false,
                    "advanced": false,
                    "hidden": false
=======
                    "editable": true,
                    "advanced": false
                  },
                  "variable": {
                    "metadata": {
                      "label": "Name",
                      "description": "Name of the variable"
                    },
                    "valueType": "IDENTIFIER",
                    "value": "msg",
                    "optional": false,
                    "editable": true,
                    "advanced": false
>>>>>>> e02a54f5
                  }
                },
                "flags": 0
              },
              {
                "id": "73799",
                "metadata": {
                  "label": "Custom Expression",
                  "description": "Represents a custom Ballerina expression"
                },
                "codedata": {
                  "node": "EXPRESSION",
                  "lineRange": {
                    "fileName": "while.bal",
                    "startLine": {
                      "line": 42,
                      "offset": 12
                    },
                    "endLine": {
                      "line": 42,
                      "offset": 19
                    }
                  },
                  "sourceCode": "i += 1;"
                },
                "returning": false,
                "properties": {
                  "statement": {
                    "metadata": {
                      "label": "Statement",
                      "description": "Ballerina statement"
                    },
                    "valueType": "EXPRESSION",
                    "value": "i += 1;",
                    "optional": false,
                    "editable": true,
                    "advanced": false,
                    "hidden": false
                  }
                },
                "flags": 0
              }
            ]
          },
          {
            "label": "On Failure",
            "kind": "BLOCK",
            "codedata": {
              "node": "ON_FAILURE",
              "lineRange": {
                "fileName": "while.bal",
                "startLine": {
                  "line": 43,
                  "offset": 37
                },
                "endLine": {
                  "line": 45,
                  "offset": 9
                }
              },
              "sourceCode": "{\n            msg = \"Error occurred while invoking food service\" + e.message();\n        }"
            },
            "repeatable": "ZERO_OR_ONE",
            "properties": {
              "ignore": {
                "metadata": {
                  "label": "Ignore",
                  "description": "Ignore the error value"
                },
                "valueType": "EXPRESSION",
                "value": "false",
                "optional": false,
                "editable": true,
                "advanced": false,
                "hidden": false
              },
              "errorVariable": {
                "metadata": {
                  "label": "Error Variable",
                  "description": "Name of the error variable"
                },
                "valueType": "IDENTIFIER",
                "value": "e ",
                "placeholder": "err",
                "optional": false,
                "editable": true,
                "advanced": false,
                "hidden": false
              },
              "errorType": {
                "metadata": {
                  "label": "Error Type",
                  "description": "Type of the error"
                },
                "valueType": "TYPE",
                "value": "http:ClientError",
                "placeholder": "error",
                "optional": false,
                "editable": true,
                "advanced": false,
                "hidden": false
              }
            },
            "children": [
              {
                "id": "75841",
                "metadata": {
                  "label": "Assign",
                  "description": "Assign a value to a variable"
                },
                "codedata": {
                  "node": "ASSIGN",
                  "lineRange": {
                    "fileName": "while.bal",
                    "startLine": {
                      "line": 44,
                      "offset": 12
                    },
                    "endLine": {
                      "line": 44,
                      "offset": 77
                    }
                  },
                  "sourceCode": "msg = \"Error occurred while invoking food service\" + e.message();"
                },
                "returning": false,
                "properties": {
                  "expression": {
                    "metadata": {
                      "label": "Expression",
                      "description": "Assign value"
                    },
                    "valueType": "EXPRESSION",
                    "value": "\"Error occurred while invoking food service\" + e.message()",
                    "optional": false,
                    "editable": true,
<<<<<<< HEAD
                    "advanced": false,
                    "hidden": false,
                    "codedata": {
                      "kind": "REQUIRED",
                      "originalName": "e"
                    },
                    "typeMembers": [
                      {
                        "type": "error",
                        "packageInfo": "ballerina:lang.annotations:0.0.0",
                        "kind": "ERROR_TYPE",
                        "selected": false
                      }
                    ]
=======
                    "advanced": false
>>>>>>> e02a54f5
                  },
                  "variable": {
                    "metadata": {
                      "label": "Name",
                      "description": "Name of the variable"
                    },
                    "valueType": "IDENTIFIER",
                    "value": "msg",
                    "optional": false,
<<<<<<< HEAD
                    "editable": false,
                    "advanced": false,
                    "hidden": false
=======
                    "editable": true,
                    "advanced": false
>>>>>>> e02a54f5
                  }
                },
                "flags": 0
              }
            ]
          }
        ],
        "properties": {
          "condition": {
            "metadata": {
              "label": "Condition",
              "description": "Boolean Condition"
            },
            "valueType": "EXPRESSION",
            "value": "i < count ",
            "placeholder": "true",
            "optional": false,
            "editable": true,
            "advanced": false,
            "hidden": false
          }
        },
        "flags": 0
      }
    ],
    "connections": [
      {
        "id": "33789",
        "metadata": {
          "label": "New Connection",
          "description": "The HTTP client provides the capability for initiating contact with a remote HTTP service. The API it\nprovides includes the functions for the standard HTTP methods forwarding a received request and sending requests\nusing custom HTTP verbs.",
          "icon": "https://bcentral-packageicons.azureedge.net/images/ballerina_http_2.14.0.png"
        },
        "codedata": {
          "node": "NEW_CONNECTION",
          "org": "ballerina",
          "module": "http",
          "object": "Client",
          "symbol": "init",
          "lineRange": {
            "fileName": "while.bal",
            "startLine": {
              "line": 2,
              "offset": 0
            },
            "endLine": {
              "line": 2,
              "offset": 61
            }
          },
          "sourceCode": "http:Client foodClient = check new (\"http://localhost:9090\");"
        },
        "returning": false,
        "properties": {
          "url": {
            "metadata": {
              "label": "url",
              "description": "URL of the target service"
            },
            "valueType": "EXPRESSION",
            "valueTypeConstraint": "string",
            "value": "\"http://localhost:9090\"",
            "placeholder": "\"\"",
            "optional": false,
            "editable": true,
            "advanced": false,
            "hidden": false,
            "codedata": {
              "kind": "REQUIRED",
              "originalName": "url"
            },
            "typeMembers": [
              {
                "type": "string",
                "packageInfo": "",
                "kind": "BASIC_TYPE",
                "selected": true
              }
            ]
          },
          "httpVersion": {
            "metadata": {
              "label": "httpVersion",
              "description": "The HTTP version understood by the client"
            },
            "valueType": "EXPRESSION",
            "valueTypeConstraint": "http:HttpVersion",
            "placeholder": "\"2.0\"",
            "optional": true,
            "editable": true,
            "advanced": true,
            "hidden": false,
            "codedata": {
              "kind": "INCLUDED_FIELD",
              "originalName": "httpVersion"
            },
            "typeMembers": [
              {
                "type": "HttpVersion",
                "packageInfo": "ballerina:http:2.14.0",
                "kind": "BASIC_TYPE",
                "selected": false
              }
            ]
          },
          "http1Settings": {
            "metadata": {
              "label": "http1Settings",
              "description": "Configurations related to HTTP/1.x protocol"
            },
            "valueType": "EXPRESSION",
            "valueTypeConstraint": "http:ClientHttp1Settings",
            "placeholder": "{}",
            "optional": true,
            "editable": true,
            "advanced": true,
            "hidden": false,
            "codedata": {
              "kind": "INCLUDED_FIELD",
              "originalName": "http1Settings"
            },
            "typeMembers": [
              {
                "type": "ClientHttp1Settings",
                "packageInfo": "ballerina:http:2.14.0",
                "kind": "RECORD_TYPE",
                "selected": false
              }
            ]
          },
          "http2Settings": {
            "metadata": {
              "label": "http2Settings",
              "description": "Configurations related to HTTP/2 protocol"
            },
            "valueType": "EXPRESSION",
            "valueTypeConstraint": "http:ClientHttp2Settings",
            "placeholder": "{}",
            "optional": true,
            "editable": true,
            "advanced": true,
            "hidden": false,
            "codedata": {
              "kind": "INCLUDED_FIELD",
              "originalName": "http2Settings"
            },
            "typeMembers": [
              {
                "type": "ClientHttp2Settings",
                "packageInfo": "ballerina:http:2.14.0",
                "kind": "RECORD_TYPE",
                "selected": false
              }
            ]
          },
          "timeout": {
            "metadata": {
              "label": "timeout",
              "description": "The maximum time to wait (in seconds) for a response before closing the connection"
            },
            "valueType": "EXPRESSION",
            "valueTypeConstraint": "decimal",
            "placeholder": "0.0d",
            "optional": true,
            "editable": true,
            "advanced": true,
<<<<<<< HEAD
            "hidden": false,
=======
>>>>>>> e02a54f5
            "codedata": {
              "kind": "INCLUDED_FIELD",
              "originalName": "timeout"
            },
            "typeMembers": [
              {
                "type": "decimal",
                "packageInfo": "",
                "kind": "BASIC_TYPE",
                "selected": false
              }
            ]
          },
          "forwarded": {
            "metadata": {
              "label": "forwarded",
              "description": "The choice of setting `forwarded`/`x-forwarded` header"
            },
            "valueType": "EXPRESSION",
            "valueTypeConstraint": "string",
            "placeholder": "\"\"",
            "optional": true,
            "editable": true,
            "advanced": true,
            "hidden": false,
            "codedata": {
              "kind": "INCLUDED_FIELD",
              "originalName": "forwarded"
            },
            "typeMembers": [
              {
                "type": "string",
                "packageInfo": "",
                "kind": "BASIC_TYPE",
                "selected": false
              }
            ]
          },
          "followRedirects": {
            "metadata": {
              "label": "followRedirects",
              "description": "Configurations associated with Redirection"
            },
            "valueType": "EXPRESSION",
            "valueTypeConstraint": "http:FollowRedirects|()",
            "placeholder": "()",
            "optional": true,
            "editable": true,
            "advanced": true,
            "hidden": false,
            "codedata": {
              "kind": "INCLUDED_FIELD",
              "originalName": "followRedirects"
            },
            "typeMembers": [
              {
                "type": "FollowRedirects",
                "packageInfo": "ballerina:http:2.14.0",
                "kind": "RECORD_TYPE",
                "selected": false
              },
              {
                "type": "()",
                "packageInfo": "",
                "kind": "BASIC_TYPE",
                "selected": false
              }
            ]
          },
          "poolConfig": {
            "metadata": {
              "label": "poolConfig",
              "description": "Configurations associated with request pooling"
            },
            "valueType": "EXPRESSION",
            "valueTypeConstraint": "http:PoolConfiguration|()",
            "placeholder": "()",
            "optional": true,
            "editable": true,
            "advanced": true,
            "hidden": false,
            "codedata": {
              "kind": "INCLUDED_FIELD",
              "originalName": "poolConfig"
            },
            "typeMembers": [
              {
                "type": "PoolConfiguration",
                "packageInfo": "ballerina:http:2.14.0",
                "kind": "RECORD_TYPE",
                "selected": false
              },
              {
                "type": "()",
                "packageInfo": "",
                "kind": "BASIC_TYPE",
                "selected": false
              }
            ]
          },
          "cache": {
            "metadata": {
              "label": "cache",
              "description": "HTTP caching related configurations"
            },
            "valueType": "EXPRESSION",
            "valueTypeConstraint": "http:CacheConfig",
            "placeholder": "{}",
            "optional": true,
            "editable": true,
            "advanced": true,
            "hidden": false,
            "codedata": {
              "kind": "INCLUDED_FIELD",
              "originalName": "cache"
            },
            "typeMembers": [
              {
                "type": "CacheConfig",
                "packageInfo": "ballerina:http:2.14.0",
                "kind": "RECORD_TYPE",
                "selected": false
              }
            ]
          },
          "compression": {
            "metadata": {
              "label": "compression",
              "description": "Specifies the way of handling compression (`accept-encoding`) header"
            },
            "valueType": "EXPRESSION",
            "valueTypeConstraint": "http:Compression",
            "placeholder": "\"AUTO\"",
            "optional": true,
            "editable": true,
            "advanced": true,
            "hidden": false,
            "codedata": {
              "kind": "INCLUDED_FIELD",
              "originalName": "compression"
            },
            "typeMembers": [
              {
                "type": "Compression",
                "packageInfo": "ballerina:http:2.14.0",
                "kind": "BASIC_TYPE",
                "selected": false
              }
            ]
          },
          "auth": {
            "metadata": {
              "label": "auth",
              "description": "Configurations related to client authentication"
            },
            "valueType": "EXPRESSION",
            "valueTypeConstraint": "http:CredentialsConfig|http:BearerTokenConfig|http:JwtIssuerConfig|http:OAuth2ClientCredentialsGrantConfig|http:OAuth2PasswordGrantConfig|http:OAuth2RefreshTokenGrantConfig|http:OAuth2JwtBearerGrantConfig|()",
            "placeholder": "()",
            "optional": true,
            "editable": true,
            "advanced": true,
            "hidden": false,
            "codedata": {
              "kind": "INCLUDED_FIELD",
              "originalName": "auth"
            },
            "typeMembers": [
              {
                "type": "CredentialsConfig",
                "packageInfo": "ballerina:http:2.14.0",
                "kind": "RECORD_TYPE",
                "selected": false
              },
              {
                "type": "BearerTokenConfig",
                "packageInfo": "ballerina:http:2.14.0",
                "kind": "RECORD_TYPE",
                "selected": false
              },
              {
                "type": "JwtIssuerConfig",
                "packageInfo": "ballerina:http:2.14.0",
                "kind": "RECORD_TYPE",
                "selected": false
              },
              {
                "type": "OAuth2ClientCredentialsGrantConfig",
                "packageInfo": "ballerina:http:2.14.0",
                "kind": "RECORD_TYPE",
                "selected": false
              },
              {
                "type": "OAuth2PasswordGrantConfig",
                "packageInfo": "ballerina:http:2.14.0",
                "kind": "RECORD_TYPE",
                "selected": false
              },
              {
                "type": "OAuth2RefreshTokenGrantConfig",
                "packageInfo": "ballerina:http:2.14.0",
                "kind": "RECORD_TYPE",
                "selected": false
              },
              {
                "type": "OAuth2JwtBearerGrantConfig",
                "packageInfo": "ballerina:http:2.14.0",
                "kind": "RECORD_TYPE",
                "selected": false
              },
              {
                "type": "()",
                "packageInfo": "",
                "kind": "BASIC_TYPE",
                "selected": false
              }
            ]
          },
          "circuitBreaker": {
            "metadata": {
              "label": "circuitBreaker",
              "description": "Configurations associated with the behaviour of the Circuit Breaker"
            },
            "valueType": "EXPRESSION",
            "valueTypeConstraint": "http:CircuitBreakerConfig|()",
            "placeholder": "()",
            "optional": true,
            "editable": true,
            "advanced": true,
            "hidden": false,
            "codedata": {
              "kind": "INCLUDED_FIELD",
              "originalName": "circuitBreaker"
            },
            "typeMembers": [
              {
                "type": "CircuitBreakerConfig",
                "packageInfo": "ballerina:http:2.14.0",
                "kind": "RECORD_TYPE",
                "selected": false
              },
              {
                "type": "()",
                "packageInfo": "",
                "kind": "BASIC_TYPE",
                "selected": false
              }
            ]
          },
          "retryConfig": {
            "metadata": {
              "label": "retryConfig",
              "description": "Configurations associated with retrying"
            },
            "valueType": "EXPRESSION",
            "valueTypeConstraint": "http:RetryConfig|()",
            "placeholder": "()",
            "optional": true,
            "editable": true,
            "advanced": true,
            "hidden": false,
            "codedata": {
              "kind": "INCLUDED_FIELD",
              "originalName": "retryConfig"
            },
            "typeMembers": [
              {
                "type": "RetryConfig",
                "packageInfo": "ballerina:http:2.14.0",
                "kind": "RECORD_TYPE",
                "selected": false
              },
              {
                "type": "()",
                "packageInfo": "",
                "kind": "BASIC_TYPE",
                "selected": false
              }
            ]
          },
          "cookieConfig": {
            "metadata": {
              "label": "cookieConfig",
              "description": "Configurations associated with cookies"
            },
            "valueType": "EXPRESSION",
            "valueTypeConstraint": "http:CookieConfig|()",
            "placeholder": "()",
            "optional": true,
            "editable": true,
            "advanced": true,
            "hidden": false,
            "codedata": {
              "kind": "INCLUDED_FIELD",
              "originalName": "cookieConfig"
            },
            "typeMembers": [
              {
                "type": "CookieConfig",
                "packageInfo": "ballerina:http:2.14.0",
                "kind": "RECORD_TYPE",
                "selected": false
              },
              {
                "type": "()",
                "packageInfo": "",
                "kind": "BASIC_TYPE",
                "selected": false
              }
            ]
          },
          "responseLimits": {
            "metadata": {
              "label": "responseLimits",
              "description": "Configurations associated with inbound response size limits"
            },
            "valueType": "EXPRESSION",
            "valueTypeConstraint": "http:ResponseLimitConfigs",
            "placeholder": "{}",
            "optional": true,
            "editable": true,
            "advanced": true,
            "hidden": false,
            "codedata": {
              "kind": "INCLUDED_FIELD",
              "originalName": "responseLimits"
            },
            "typeMembers": [
              {
                "type": "ResponseLimitConfigs",
                "packageInfo": "ballerina:http:2.14.0",
                "kind": "RECORD_TYPE",
                "selected": false
              }
            ]
          },
          "proxy": {
            "metadata": {
              "label": "proxy",
              "description": "Proxy server related options"
            },
            "valueType": "EXPRESSION",
            "valueTypeConstraint": "http:ProxyConfig|()",
            "placeholder": "()",
            "optional": true,
            "editable": true,
            "advanced": true,
            "hidden": false,
            "codedata": {
              "kind": "INCLUDED_FIELD",
              "originalName": "proxy"
            },
            "typeMembers": [
              {
                "type": "ProxyConfig",
                "packageInfo": "ballerina:http:2.14.0",
                "kind": "RECORD_TYPE",
                "selected": false
              },
              {
                "type": "()",
                "packageInfo": "",
                "kind": "BASIC_TYPE",
                "selected": false
              }
            ]
          },
          "validation": {
            "metadata": {
              "label": "validation",
              "description": "Enables the inbound payload validation functionalty which provided by the constraint package. Enabled by default"
            },
            "valueType": "EXPRESSION",
            "valueTypeConstraint": "boolean",
            "placeholder": "false",
            "optional": true,
            "editable": true,
            "advanced": true,
            "hidden": false,
            "codedata": {
              "kind": "INCLUDED_FIELD",
              "originalName": "validation"
            },
            "typeMembers": [
              {
                "type": "boolean",
                "packageInfo": "",
                "kind": "BASIC_TYPE",
                "selected": false
              }
            ]
          },
          "socketConfig": {
            "metadata": {
              "label": "socketConfig",
              "description": "Provides settings related to client socket configuration"
            },
            "valueType": "EXPRESSION",
            "valueTypeConstraint": "http:ClientSocketConfig",
            "placeholder": "{}",
            "optional": true,
            "editable": true,
            "advanced": true,
            "hidden": false,
            "codedata": {
              "kind": "INCLUDED_FIELD",
              "originalName": "socketConfig"
            },
            "typeMembers": [
              {
                "type": "ClientSocketConfig",
                "packageInfo": "ballerina:http:2.14.0",
                "kind": "RECORD_TYPE",
                "selected": false
              }
            ]
          },
          "laxDataBinding": {
            "metadata": {
              "label": "laxDataBinding",
              "description": "Enables or disables relaxed data binding on the client side. Disabled by default.\nWhen enabled, the JSON data will be projected to the Ballerina record type and\nduring the projection, nil values will be considered as optional fields and\nabsent fields will be considered for nilable types"
            },
            "valueType": "EXPRESSION",
            "valueTypeConstraint": "boolean",
            "placeholder": "false",
            "optional": true,
            "editable": true,
            "advanced": true,
            "hidden": false,
            "codedata": {
              "kind": "INCLUDED_FIELD",
              "originalName": "laxDataBinding"
            },
            "typeMembers": [
              {
                "type": "boolean",
                "packageInfo": "",
                "kind": "BASIC_TYPE",
                "selected": false
              }
            ]
          },
          "secureSocket": {
            "metadata": {
              "label": "secureSocket",
              "description": ""
            },
            "valueType": "EXPRESSION",
            "valueTypeConstraint": "http:ClientSecureSocket|()",
            "placeholder": "()",
            "optional": true,
            "editable": true,
            "advanced": true,
            "hidden": false,
            "codedata": {
              "kind": "INCLUDED_FIELD",
              "originalName": "secureSocket"
            },
            "typeMembers": [
              {
                "type": "ClientSecureSocket",
                "packageInfo": "ballerina:http:2.14.0",
                "kind": "RECORD_TYPE",
                "selected": false
              },
              {
                "type": "()",
                "packageInfo": "",
                "kind": "BASIC_TYPE",
                "selected": false
              }
            ]
          },
          "checkError": {
            "metadata": {
              "label": "Check Error",
              "description": "Terminate on error"
            },
            "valueType": "FLAG",
            "value": true,
            "optional": false,
            "editable": false,
            "advanced": true,
            "hidden": false
          },
          "scope": {
            "metadata": {
              "label": "Connection Scope",
              "description": "Scope of the connection, Global or Local"
            },
            "valueType": "ENUM",
            "value": "Global",
            "optional": false,
            "editable": true,
            "advanced": true,
            "hidden": false
          },
          "variable": {
            "metadata": {
              "label": "Connection Name",
              "description": "Name of the variable"
            },
            "valueType": "IDENTIFIER",
            "value": "foodClient",
            "optional": false,
            "editable": false,
            "advanced": false,
            "hidden": false,
            "codedata": {
              "lineRange": {
                "fileName": "while.bal",
                "startLine": {
                  "line": 2,
                  "offset": 12
                },
                "endLine": {
                  "line": 2,
                  "offset": 22
                }
              }
            }
          },
          "type": {
            "metadata": {
              "label": "Connection Type",
              "description": "Type of the variable"
            },
            "valueType": "TYPE",
            "value": "http:Client",
            "placeholder": "var",
            "optional": false,
            "editable": false,
            "advanced": false,
            "hidden": false,
            "codedata": {}
          }
        },
        "flags": 1
      }
    ]
  }
}<|MERGE_RESOLUTION|>--- conflicted
+++ resolved
@@ -67,8 +67,7 @@
             "value": "",
             "optional": true,
             "editable": true,
-            "advanced": false,
-            "hidden": false
+            "advanced": false
           },
           "variable": {
             "metadata": {
@@ -80,7 +79,6 @@
             "optional": false,
             "editable": false,
             "advanced": false,
-            "hidden": false,
             "codedata": {
               "lineRange": {
                 "fileName": "while.bal",
@@ -106,7 +104,6 @@
             "optional": false,
             "editable": true,
             "advanced": false,
-            "hidden": false,
             "codedata": {}
           }
         },
@@ -144,8 +141,7 @@
             "value": "0",
             "optional": true,
             "editable": true,
-            "advanced": false,
-            "hidden": false
+            "advanced": false
           },
           "variable": {
             "metadata": {
@@ -157,7 +153,6 @@
             "optional": false,
             "editable": false,
             "advanced": false,
-            "hidden": false,
             "codedata": {
               "lineRange": {
                 "fileName": "while.bal",
@@ -183,7 +178,6 @@
             "optional": false,
             "editable": true,
             "advanced": false,
-            "hidden": false,
             "codedata": {}
           }
         },
@@ -271,8 +265,7 @@
                     "value": "foodClient",
                     "optional": false,
                     "editable": false,
-                    "advanced": false,
-                    "hidden": false
+                    "advanced": false
                   },
                   "targetType": {
                     "metadata": {
@@ -286,7 +279,6 @@
                     "optional": false,
                     "editable": true,
                     "advanced": false,
-                    "hidden": false,
                     "codedata": {
                       "kind": "PARAM_FOR_TYPE_INFER",
                       "originalName": "targetType"
@@ -304,7 +296,6 @@
                     "optional": false,
                     "editable": true,
                     "advanced": false,
-                    "hidden": false,
                     "codedata": {
                       "kind": "REQUIRED",
                       "originalName": "path"
@@ -329,7 +320,6 @@
                     "optional": true,
                     "editable": true,
                     "advanced": true,
-                    "hidden": false,
                     "codedata": {
                       "kind": "DEFAULTABLE",
                       "originalName": "headers"
@@ -358,8 +348,7 @@
                     "value": true,
                     "optional": false,
                     "editable": true,
-                    "advanced": true,
-                    "hidden": false
+                    "advanced": true
                   },
                   "variable": {
                     "metadata": {
@@ -371,7 +360,6 @@
                     "optional": false,
                     "editable": false,
                     "advanced": false,
-                    "hidden": false,
                     "codedata": {
                       "lineRange": {
                         "fileName": "while.bal",
@@ -397,7 +385,6 @@
                     "optional": false,
                     "editable": false,
                     "advanced": false,
-                    "hidden": false,
                     "codedata": {}
                   }
                 },
@@ -434,11 +421,6 @@
                     "valueType": "EXPRESSION",
                     "value": "\"Response received from food service: \" + response.toString()",
                     "optional": false,
-<<<<<<< HEAD
-                    "editable": false,
-                    "advanced": false,
-                    "hidden": false
-=======
                     "editable": true,
                     "advanced": false
                   },
@@ -452,7 +434,6 @@
                     "optional": false,
                     "editable": true,
                     "advanced": false
->>>>>>> e02a54f5
                   }
                 },
                 "flags": 0
@@ -489,8 +470,7 @@
                     "value": "i += 1;",
                     "optional": false,
                     "editable": true,
-                    "advanced": false,
-                    "hidden": false
+                    "advanced": false
                   }
                 },
                 "flags": 0
@@ -526,8 +506,7 @@
                 "value": "false",
                 "optional": false,
                 "editable": true,
-                "advanced": false,
-                "hidden": false
+                "advanced": false
               },
               "errorVariable": {
                 "metadata": {
@@ -539,8 +518,7 @@
                 "placeholder": "err",
                 "optional": false,
                 "editable": true,
-                "advanced": false,
-                "hidden": false
+                "advanced": false
               },
               "errorType": {
                 "metadata": {
@@ -552,8 +530,7 @@
                 "placeholder": "error",
                 "optional": false,
                 "editable": true,
-                "advanced": false,
-                "hidden": false
+                "advanced": false
               }
             },
             "children": [
@@ -589,24 +566,7 @@
                     "value": "\"Error occurred while invoking food service\" + e.message()",
                     "optional": false,
                     "editable": true,
-<<<<<<< HEAD
-                    "advanced": false,
-                    "hidden": false,
-                    "codedata": {
-                      "kind": "REQUIRED",
-                      "originalName": "e"
-                    },
-                    "typeMembers": [
-                      {
-                        "type": "error",
-                        "packageInfo": "ballerina:lang.annotations:0.0.0",
-                        "kind": "ERROR_TYPE",
-                        "selected": false
-                      }
-                    ]
-=======
                     "advanced": false
->>>>>>> e02a54f5
                   },
                   "variable": {
                     "metadata": {
@@ -616,14 +576,8 @@
                     "valueType": "IDENTIFIER",
                     "value": "msg",
                     "optional": false,
-<<<<<<< HEAD
-                    "editable": false,
-                    "advanced": false,
-                    "hidden": false
-=======
                     "editable": true,
                     "advanced": false
->>>>>>> e02a54f5
                   }
                 },
                 "flags": 0
@@ -642,8 +596,7 @@
             "placeholder": "true",
             "optional": false,
             "editable": true,
-            "advanced": false,
-            "hidden": false
+            "advanced": false
           }
         },
         "flags": 0
@@ -690,7 +643,6 @@
             "optional": false,
             "editable": true,
             "advanced": false,
-            "hidden": false,
             "codedata": {
               "kind": "REQUIRED",
               "originalName": "url"
@@ -715,7 +667,6 @@
             "optional": true,
             "editable": true,
             "advanced": true,
-            "hidden": false,
             "codedata": {
               "kind": "INCLUDED_FIELD",
               "originalName": "httpVersion"
@@ -740,7 +691,6 @@
             "optional": true,
             "editable": true,
             "advanced": true,
-            "hidden": false,
             "codedata": {
               "kind": "INCLUDED_FIELD",
               "originalName": "http1Settings"
@@ -765,7 +715,6 @@
             "optional": true,
             "editable": true,
             "advanced": true,
-            "hidden": false,
             "codedata": {
               "kind": "INCLUDED_FIELD",
               "originalName": "http2Settings"
@@ -790,10 +739,6 @@
             "optional": true,
             "editable": true,
             "advanced": true,
-<<<<<<< HEAD
-            "hidden": false,
-=======
->>>>>>> e02a54f5
             "codedata": {
               "kind": "INCLUDED_FIELD",
               "originalName": "timeout"
@@ -818,7 +763,6 @@
             "optional": true,
             "editable": true,
             "advanced": true,
-            "hidden": false,
             "codedata": {
               "kind": "INCLUDED_FIELD",
               "originalName": "forwarded"
@@ -843,7 +787,6 @@
             "optional": true,
             "editable": true,
             "advanced": true,
-            "hidden": false,
             "codedata": {
               "kind": "INCLUDED_FIELD",
               "originalName": "followRedirects"
@@ -874,7 +817,6 @@
             "optional": true,
             "editable": true,
             "advanced": true,
-            "hidden": false,
             "codedata": {
               "kind": "INCLUDED_FIELD",
               "originalName": "poolConfig"
@@ -905,7 +847,6 @@
             "optional": true,
             "editable": true,
             "advanced": true,
-            "hidden": false,
             "codedata": {
               "kind": "INCLUDED_FIELD",
               "originalName": "cache"
@@ -930,7 +871,6 @@
             "optional": true,
             "editable": true,
             "advanced": true,
-            "hidden": false,
             "codedata": {
               "kind": "INCLUDED_FIELD",
               "originalName": "compression"
@@ -955,7 +895,6 @@
             "optional": true,
             "editable": true,
             "advanced": true,
-            "hidden": false,
             "codedata": {
               "kind": "INCLUDED_FIELD",
               "originalName": "auth"
@@ -1022,7 +961,6 @@
             "optional": true,
             "editable": true,
             "advanced": true,
-            "hidden": false,
             "codedata": {
               "kind": "INCLUDED_FIELD",
               "originalName": "circuitBreaker"
@@ -1053,7 +991,6 @@
             "optional": true,
             "editable": true,
             "advanced": true,
-            "hidden": false,
             "codedata": {
               "kind": "INCLUDED_FIELD",
               "originalName": "retryConfig"
@@ -1084,7 +1021,6 @@
             "optional": true,
             "editable": true,
             "advanced": true,
-            "hidden": false,
             "codedata": {
               "kind": "INCLUDED_FIELD",
               "originalName": "cookieConfig"
@@ -1115,7 +1051,6 @@
             "optional": true,
             "editable": true,
             "advanced": true,
-            "hidden": false,
             "codedata": {
               "kind": "INCLUDED_FIELD",
               "originalName": "responseLimits"
@@ -1140,7 +1075,6 @@
             "optional": true,
             "editable": true,
             "advanced": true,
-            "hidden": false,
             "codedata": {
               "kind": "INCLUDED_FIELD",
               "originalName": "proxy"
@@ -1171,7 +1105,6 @@
             "optional": true,
             "editable": true,
             "advanced": true,
-            "hidden": false,
             "codedata": {
               "kind": "INCLUDED_FIELD",
               "originalName": "validation"
@@ -1196,7 +1129,6 @@
             "optional": true,
             "editable": true,
             "advanced": true,
-            "hidden": false,
             "codedata": {
               "kind": "INCLUDED_FIELD",
               "originalName": "socketConfig"
@@ -1221,7 +1153,6 @@
             "optional": true,
             "editable": true,
             "advanced": true,
-            "hidden": false,
             "codedata": {
               "kind": "INCLUDED_FIELD",
               "originalName": "laxDataBinding"
@@ -1246,7 +1177,6 @@
             "optional": true,
             "editable": true,
             "advanced": true,
-            "hidden": false,
             "codedata": {
               "kind": "INCLUDED_FIELD",
               "originalName": "secureSocket"
@@ -1275,8 +1205,7 @@
             "value": true,
             "optional": false,
             "editable": false,
-            "advanced": true,
-            "hidden": false
+            "advanced": true
           },
           "scope": {
             "metadata": {
@@ -1287,8 +1216,7 @@
             "value": "Global",
             "optional": false,
             "editable": true,
-            "advanced": true,
-            "hidden": false
+            "advanced": true
           },
           "variable": {
             "metadata": {
@@ -1300,7 +1228,6 @@
             "optional": false,
             "editable": false,
             "advanced": false,
-            "hidden": false,
             "codedata": {
               "lineRange": {
                 "fileName": "while.bal",
@@ -1326,7 +1253,6 @@
             "optional": false,
             "editable": false,
             "advanced": false,
-            "hidden": false,
             "codedata": {}
           }
         },
