--- conflicted
+++ resolved
@@ -67,8 +67,7 @@
             "value": "",
             "optional": true,
             "editable": true,
-            "advanced": false,
-            "hidden": false
+            "advanced": false
           },
           "variable": {
             "metadata": {
@@ -80,7 +79,6 @@
             "optional": false,
             "editable": false,
             "advanced": false,
-            "hidden": false,
             "codedata": {
               "lineRange": {
                 "fileName": "while.bal",
@@ -106,7 +104,6 @@
             "optional": false,
             "editable": true,
             "advanced": false,
-            "hidden": false,
             "codedata": {}
           }
         },
@@ -144,8 +141,7 @@
             "value": "0",
             "optional": true,
             "editable": true,
-            "advanced": false,
-            "hidden": false
+            "advanced": false
           },
           "variable": {
             "metadata": {
@@ -157,7 +153,6 @@
             "optional": false,
             "editable": false,
             "advanced": false,
-            "hidden": false,
             "codedata": {
               "lineRange": {
                 "fileName": "while.bal",
@@ -183,7 +178,6 @@
             "optional": false,
             "editable": true,
             "advanced": false,
-            "hidden": false,
             "codedata": {}
           }
         },
@@ -271,8 +265,7 @@
                     "value": "foodClient",
                     "optional": false,
                     "editable": false,
-                    "advanced": false,
-                    "hidden": false
+                    "advanced": false
                   },
                   "targetType": {
                     "metadata": {
@@ -286,7 +279,6 @@
                     "optional": false,
                     "editable": true,
                     "advanced": false,
-                    "hidden": false,
                     "codedata": {
                       "kind": "PARAM_FOR_TYPE_INFER",
                       "originalName": "targetType"
@@ -304,7 +296,6 @@
                     "optional": false,
                     "editable": true,
                     "advanced": false,
-                    "hidden": false,
                     "codedata": {
                       "kind": "REQUIRED",
                       "originalName": "path"
@@ -329,7 +320,6 @@
                     "optional": true,
                     "editable": true,
                     "advanced": true,
-                    "hidden": false,
                     "codedata": {
                       "kind": "DEFAULTABLE",
                       "originalName": "headers"
@@ -359,7 +349,6 @@
                     "optional": false,
                     "editable": false,
                     "advanced": false,
-                    "hidden": false,
                     "codedata": {
                       "lineRange": {
                         "fileName": "while.bal",
@@ -385,7 +374,6 @@
                     "optional": false,
                     "editable": false,
                     "advanced": false,
-                    "hidden": false,
                     "codedata": {}
                   }
                 },
@@ -444,8 +432,7 @@
                         "placeholder": "true",
                         "optional": false,
                         "editable": true,
-                        "advanced": false,
-                        "hidden": false
+                        "advanced": false
                       }
                     },
                     "children": [
@@ -480,11 +467,6 @@
                             "valueType": "EXPRESSION",
                             "value": "\"Response received from food service: \" + response.toString()",
                             "optional": false,
-<<<<<<< HEAD
-                            "editable": false,
-                            "advanced": false,
-                            "hidden": false
-=======
                             "editable": true,
                             "advanced": false
                           },
@@ -498,7 +480,6 @@
                             "optional": false,
                             "editable": true,
                             "advanced": false
->>>>>>> e02a54f5
                           }
                         },
                         "flags": 0
@@ -557,24 +538,7 @@
                             "value": "\"Error occurred while invoking food service: \" + response.message()",
                             "optional": false,
                             "editable": true,
-<<<<<<< HEAD
-                            "advanced": false,
-                            "hidden": false,
-                            "codedata": {
-                              "kind": "REQUIRED",
-                              "originalName": "e"
-                            },
-                            "typeMembers": [
-                              {
-                                "type": "error",
-                                "packageInfo": "ballerina:lang.annotations:0.0.0",
-                                "kind": "ERROR_TYPE",
-                                "selected": false
-                              }
-                            ]
-=======
                             "advanced": false
->>>>>>> e02a54f5
                           },
                           "variable": {
                             "metadata": {
@@ -584,14 +548,8 @@
                             "valueType": "IDENTIFIER",
                             "value": "msg",
                             "optional": false,
-<<<<<<< HEAD
-                            "editable": false,
-                            "advanced": false,
-                            "hidden": false
-=======
                             "editable": true,
                             "advanced": false
->>>>>>> e02a54f5
                           }
                         },
                         "flags": 0
@@ -678,8 +636,7 @@
                         "placeholder": "true",
                         "optional": false,
                         "editable": true,
-                        "advanced": false,
-                        "hidden": false
+                        "advanced": false
                       }
                     },
                     "children": [
@@ -744,8 +701,7 @@
                     "value": "i += 1;",
                     "optional": false,
                     "editable": true,
-                    "advanced": false,
-                    "hidden": false
+                    "advanced": false
                   }
                 },
                 "flags": 0
@@ -764,8 +720,7 @@
             "placeholder": "true",
             "optional": false,
             "editable": true,
-            "advanced": false,
-            "hidden": false
+            "advanced": false
           }
         },
         "flags": 0
@@ -812,7 +767,6 @@
             "optional": false,
             "editable": true,
             "advanced": false,
-            "hidden": false,
             "codedata": {
               "kind": "REQUIRED",
               "originalName": "url"
@@ -837,7 +791,6 @@
             "optional": true,
             "editable": true,
             "advanced": true,
-            "hidden": false,
             "codedata": {
               "kind": "INCLUDED_FIELD",
               "originalName": "httpVersion"
@@ -862,7 +815,6 @@
             "optional": true,
             "editable": true,
             "advanced": true,
-            "hidden": false,
             "codedata": {
               "kind": "INCLUDED_FIELD",
               "originalName": "http1Settings"
@@ -887,7 +839,6 @@
             "optional": true,
             "editable": true,
             "advanced": true,
-            "hidden": false,
             "codedata": {
               "kind": "INCLUDED_FIELD",
               "originalName": "http2Settings"
@@ -912,10 +863,6 @@
             "optional": true,
             "editable": true,
             "advanced": true,
-<<<<<<< HEAD
-            "hidden": false,
-=======
->>>>>>> e02a54f5
             "codedata": {
               "kind": "INCLUDED_FIELD",
               "originalName": "timeout"
@@ -940,7 +887,6 @@
             "optional": true,
             "editable": true,
             "advanced": true,
-            "hidden": false,
             "codedata": {
               "kind": "INCLUDED_FIELD",
               "originalName": "forwarded"
@@ -965,7 +911,6 @@
             "optional": true,
             "editable": true,
             "advanced": true,
-            "hidden": false,
             "codedata": {
               "kind": "INCLUDED_FIELD",
               "originalName": "followRedirects"
@@ -996,7 +941,6 @@
             "optional": true,
             "editable": true,
             "advanced": true,
-            "hidden": false,
             "codedata": {
               "kind": "INCLUDED_FIELD",
               "originalName": "poolConfig"
@@ -1027,7 +971,6 @@
             "optional": true,
             "editable": true,
             "advanced": true,
-            "hidden": false,
             "codedata": {
               "kind": "INCLUDED_FIELD",
               "originalName": "cache"
@@ -1052,7 +995,6 @@
             "optional": true,
             "editable": true,
             "advanced": true,
-            "hidden": false,
             "codedata": {
               "kind": "INCLUDED_FIELD",
               "originalName": "compression"
@@ -1077,7 +1019,6 @@
             "optional": true,
             "editable": true,
             "advanced": true,
-            "hidden": false,
             "codedata": {
               "kind": "INCLUDED_FIELD",
               "originalName": "auth"
@@ -1144,7 +1085,6 @@
             "optional": true,
             "editable": true,
             "advanced": true,
-            "hidden": false,
             "codedata": {
               "kind": "INCLUDED_FIELD",
               "originalName": "circuitBreaker"
@@ -1175,7 +1115,6 @@
             "optional": true,
             "editable": true,
             "advanced": true,
-            "hidden": false,
             "codedata": {
               "kind": "INCLUDED_FIELD",
               "originalName": "retryConfig"
@@ -1206,7 +1145,6 @@
             "optional": true,
             "editable": true,
             "advanced": true,
-            "hidden": false,
             "codedata": {
               "kind": "INCLUDED_FIELD",
               "originalName": "cookieConfig"
@@ -1237,7 +1175,6 @@
             "optional": true,
             "editable": true,
             "advanced": true,
-            "hidden": false,
             "codedata": {
               "kind": "INCLUDED_FIELD",
               "originalName": "responseLimits"
@@ -1262,7 +1199,6 @@
             "optional": true,
             "editable": true,
             "advanced": true,
-            "hidden": false,
             "codedata": {
               "kind": "INCLUDED_FIELD",
               "originalName": "proxy"
@@ -1293,7 +1229,6 @@
             "optional": true,
             "editable": true,
             "advanced": true,
-            "hidden": false,
             "codedata": {
               "kind": "INCLUDED_FIELD",
               "originalName": "validation"
@@ -1318,7 +1253,6 @@
             "optional": true,
             "editable": true,
             "advanced": true,
-            "hidden": false,
             "codedata": {
               "kind": "INCLUDED_FIELD",
               "originalName": "socketConfig"
@@ -1343,7 +1277,6 @@
             "optional": true,
             "editable": true,
             "advanced": true,
-            "hidden": false,
             "codedata": {
               "kind": "INCLUDED_FIELD",
               "originalName": "laxDataBinding"
@@ -1368,7 +1301,6 @@
             "optional": true,
             "editable": true,
             "advanced": true,
-            "hidden": false,
             "codedata": {
               "kind": "INCLUDED_FIELD",
               "originalName": "secureSocket"
@@ -1397,8 +1329,7 @@
             "value": true,
             "optional": false,
             "editable": false,
-            "advanced": true,
-            "hidden": false
+            "advanced": true
           },
           "scope": {
             "metadata": {
@@ -1409,8 +1340,7 @@
             "value": "Global",
             "optional": false,
             "editable": true,
-            "advanced": true,
-            "hidden": false
+            "advanced": true
           },
           "variable": {
             "metadata": {
@@ -1422,7 +1352,6 @@
             "optional": false,
             "editable": false,
             "advanced": false,
-            "hidden": false,
             "codedata": {
               "lineRange": {
                 "fileName": "while.bal",
@@ -1448,7 +1377,6 @@
             "optional": false,
             "editable": false,
             "advanced": false,
-            "hidden": false,
             "codedata": {}
           }
         },
