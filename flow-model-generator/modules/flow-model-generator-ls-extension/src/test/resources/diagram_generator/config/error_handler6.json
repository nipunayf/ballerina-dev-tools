{
  "start": {
    "line": 20,
    "offset": 0
  },
  "end": {
    "line": 27,
    "offset": 1
  },
  "source": "fail.bal",
  "description": "Tests a simple diagram flow",
  "diagram": {
    "fileName": "fail.bal",
    "nodes": [
      {
        "id": "51802",
        "metadata": {
          "label": "Custom Expression",
          "description": "Represents a custom Ballerina expression"
        },
        "codedata": {
          "node": "EXPRESSION",
          "lineRange": {
            "fileName": "fail.bal",
            "startLine": {
              "line": 20,
              "offset": 0
            },
            "endLine": {
              "line": 27,
              "offset": 1
            }
          }
        },
        "returning": false,
        "flags": 0
      },
      {
        "id": "52860",
        "metadata": {
          "label": "ErrorHandler",
          "description": "Catch and handle errors"
        },
        "codedata": {
          "node": "ERROR_HANDLER",
          "lineRange": {
            "fileName": "fail.bal",
            "startLine": {
              "line": 21,
              "offset": 4
            },
            "endLine": {
              "line": 26,
              "offset": 5
            }
          }
        },
        "returning": false,
        "branches": [
          {
            "label": "Body",
            "kind": "BLOCK",
            "codedata": {
              "lineRange": {
                "fileName": "fail.bal",
                "startLine": {
                  "line": 21,
                  "offset": 7
                },
                "endLine": {
                  "line": 24,
                  "offset": 5
                }
              }
            },
            "repeatable": "ONE",
            "children": [
              {
                "id": "53917",
                "metadata": {
                  "label": "NewData",
                  "description": "Create new variable"
                },
                "codedata": {
<<<<<<< HEAD
                  "node": "NEW_DATA"
                },
                "lineRange": {
                  "fileName": "fail.bal",
                  "startLine": {
                    "line": 22,
                    "offset": 8
                  },
                  "endLine": {
                    "line": 22,
                    "offset": 101
=======
                  "node": "EXPRESSION",
                  "lineRange": {
                    "fileName": "fail.bal",
                    "startLine": {
                      "line": 22,
                      "offset": 8
                    },
                    "endLine": {
                      "line": 22,
                      "offset": 101
                    }
>>>>>>> a08b8ce0
                  }
                },
                "returning": false,
                "properties": {
                  "expression": {
                    "metadata": {
                      "label": "Expression",
                      "description": "Expression"
                    },
                    "valueType": "AssertionError",
                    "value": "error AssertionError(ASSERTION_ERROR_REASON, message = \"Assertion error\")",
                    "optional": false,
                    "editable": true
                  },
                  "variable": {
                    "metadata": {
                      "label": "Variable",
                      "description": "Result Variable"
                    },
                    "valueType": "AssertionError",
                    "value": "e ",
                    "optional": false,
                    "editable": true
                  }
                },
                "flags": 0
              },
              {
                "id": "54823",
                "metadata": {
                  "label": "Fail",
                  "description": "Fail the execution"
                },
                "codedata": {
                  "node": "FAIL",
                  "lineRange": {
                    "fileName": "fail.bal",
                    "startLine": {
                      "line": 23,
                      "offset": 8
                    },
                    "endLine": {
                      "line": 23,
                      "offset": 15
                    }
                  }
                },
                "returning": false,
                "properties": {
                  "expression": {
                    "metadata": {
                      "label": "Expression",
                      "description": "Fail value"
                    },
                    "valueType": "AssertionError",
                    "value": "e",
                    "optional": false,
                    "editable": true
                  }
                },
                "flags": 0
              }
            ]
          },
          {
            "label": "On Failure",
            "kind": "BLOCK",
            "codedata": {
              "lineRange": {
                "fileName": "fail.bal",
                "startLine": {
                  "line": 24,
                  "offset": 20
                },
                "endLine": {
                  "line": 26,
                  "offset": 5
                }
              }
            },
            "repeatable": "ZERO_OR_ONE",
            "properties": {
<<<<<<< HEAD
              "variable": {
                "metadata": {
                  "label": "Variable",
                  "description": "Result Variable"
                },
                "valueType": ".:error",
                "value": "e ",
                "optional": false,
                "editable": true
=======
              "ignore": {
                "metadata": {
                  "label": "Ignore",
                  "description": "Ignore the error value"
                },
                "value": "true",
                "optional": false,
                "editable": true
              },
              "errorVariable": {
                "metadata": {
                  "label": "Error Variable",
                  "description": "Name of the error variable"
                },
                "value": "e ",
                "optional": false,
                "editable": true
              },
              "errorType": {
                "metadata": {
                  "label": "Error Type",
                  "description": "Type of the error"
                },
                "value": ".:error",
                "optional": false,
                "editable": true
>>>>>>> a08b8ce0
              }
            },
            "children": [
              {
                "id": "56809",
                "metadata": {
                  "label": "Return",
                  "description": "Return a value"
                },
                "codedata": {
                  "node": "RETURN",
                  "lineRange": {
                    "fileName": "fail.bal",
                    "startLine": {
                      "line": 25,
                      "offset": 8
                    },
                    "endLine": {
                      "line": 25,
                      "offset": 17
                    }
                  }
                },
                "returning": true,
                "properties": {
                  "expression": {
                    "metadata": {
                      "label": "Expression",
                      "description": "Return value"
                    },
                    "valueType": ".:error",
                    "value": "e",
                    "optional": false,
                    "editable": true
                  }
                },
                "flags": 0
              }
            ]
          }
        ],
        "flags": 0
      }
    ],
    "clients": []
  }
}<|MERGE_RESOLUTION|>--- conflicted
+++ resolved
@@ -82,7 +82,6 @@
                   "description": "Create new variable"
                 },
                 "codedata": {
-<<<<<<< HEAD
                   "node": "NEW_DATA"
                 },
                 "lineRange": {
@@ -94,19 +93,6 @@
                   "endLine": {
                     "line": 22,
                     "offset": 101
-=======
-                  "node": "EXPRESSION",
-                  "lineRange": {
-                    "fileName": "fail.bal",
-                    "startLine": {
-                      "line": 22,
-                      "offset": 8
-                    },
-                    "endLine": {
-                      "line": 22,
-                      "offset": 101
-                    }
->>>>>>> a08b8ce0
                   }
                 },
                 "returning": false,
@@ -189,17 +175,6 @@
             },
             "repeatable": "ZERO_OR_ONE",
             "properties": {
-<<<<<<< HEAD
-              "variable": {
-                "metadata": {
-                  "label": "Variable",
-                  "description": "Result Variable"
-                },
-                "valueType": ".:error",
-                "value": "e ",
-                "optional": false,
-                "editable": true
-=======
               "ignore": {
                 "metadata": {
                   "label": "Ignore",
@@ -226,7 +201,6 @@
                 "value": ".:error",
                 "optional": false,
                 "editable": true
->>>>>>> a08b8ce0
               }
             },
             "children": [
