{
  "start": {
    "line": 5,
    "offset": 4
  },
  "end": {
    "line": 17,
    "offset": 5
  },
  "source": "while.bal",
  "description": "Tests a simple diagram flow",
  "diagram": {
    "fileName": "while.bal",
    "nodes": [
      {
        "id": "37205",
        "metadata": {
          "label": "HTTP API"
        },
        "codedata": {
          "node": "EVENT_HTTP_API",
          "lineRange": {
            "fileName": "while.bal",
            "startLine": {
              "line": 5,
              "offset": 4
            },
            "endLine": {
              "line": 17,
              "offset": 5
            }
          }
        },
        "returning": false,
        "properties": {
          "method": {
            "metadata": {
              "label": "Method",
              "description": "HTTP Method"
            },
            "value": "get",
            "optional": false,
            "editable": true
          },
          "path": {
            "metadata": {
              "label": "Path",
              "description": "HTTP Path"
            },
            "value": "apples",
            "optional": false,
            "editable": true
          }
        },
        "flags": 2048
      },
      {
        "id": "38954",
        "metadata": {
          "label": "NewData",
          "description": "Create new variable"
        },
        "codedata": {
<<<<<<< HEAD
          "node": "NEW_DATA"
        },
        "lineRange": {
          "fileName": "while.bal",
          "startLine": {
            "line": 7,
            "offset": 8
          },
          "endLine": {
            "line": 7,
            "offset": 18
=======
          "node": "EXPRESSION",
          "lineRange": {
            "fileName": "while.bal",
            "startLine": {
              "line": 7,
              "offset": 8
            },
            "endLine": {
              "line": 7,
              "offset": 18
            }
>>>>>>> a08b8ce0
          }
        },
        "returning": false,
        "properties": {
          "expression": {
            "metadata": {
              "label": "Expression",
              "description": "Expression"
            },
            "valueType": "int",
            "value": "0",
            "optional": false,
            "editable": true
          },
          "variable": {
            "metadata": {
              "label": "Variable",
              "description": "Result Variable"
            },
            "valueType": "int",
            "value": "i ",
            "optional": false,
            "editable": true
          }
        },
        "flags": 0
      },
      {
        "id": "40185",
        "metadata": {
          "label": "While",
          "description": "Loop over a block of code."
        },
        "codedata": {
          "node": "WHILE",
          "lineRange": {
            "fileName": "while.bal",
            "startLine": {
              "line": 8,
              "offset": 8
            },
            "endLine": {
              "line": 16,
              "offset": 9
            }
          }
        },
        "returning": false,
        "branches": [
          {
            "label": "Body",
            "kind": "BLOCK",
            "codedata": {
              "lineRange": {
                "fileName": "while.bal",
                "startLine": {
                  "line": 8,
                  "offset": 24
                },
                "endLine": {
                  "line": 16,
                  "offset": 9
                }
              }
            },
            "repeatable": "ONE",
            "children": [
              {
                "id": "41121",
                "metadata": {
                  "label": "HTTP GET"
                },
                "codedata": {
                  "node": "ACTION_CALL",
                  "lineRange": {
                    "fileName": "while.bal",
                    "startLine": {
                      "line": 9,
                      "offset": 12
                    },
                    "endLine": {
                      "line": 9,
                      "offset": 77
                    }
                  }
                },
                "returning": false,
                "properties": {
                  "client": {
                    "metadata": {
                      "label": "Client",
                      "description": "HTTP Client Connection"
                    },
                    "valueType": "http:Client",
                    "value": "foodClient",
                    "optional": false,
                    "editable": true
                  },
                  "variable": {
                    "metadata": {
                      "label": "Variable",
                      "description": "Result Variable"
                    },
                    "valueType": "json|http:ClientError",
                    "value": "response ",
                    "optional": false,
                    "editable": true
                  },
                  "path": {
                    "metadata": {
                      "label": "Path",
                      "description": "HTTP Path"
                    },
                    "valueType": "string",
                    "value": "\"/food/apples\"",
                    "optional": false,
                    "editable": true
                  },
                  "headers": {
                    "metadata": {
                      "label": "Headers",
                      "description": "HTTP Headers"
                    },
                    "valueType": "map<string|string[]>?",
                    "optional": true,
                    "editable": true
                  }
                },
                "flags": 0
              },
              {
                "id": "42173",
                "metadata": {
                  "label": "If",
                  "description": "Add conditional branch to the integration flow."
                },
                "codedata": {
                  "node": "IF",
                  "lineRange": {
                    "fileName": "while.bal",
                    "startLine": {
                      "line": 10,
                      "offset": 12
                    },
                    "endLine": {
                      "line": 14,
                      "offset": 13
                    }
                  }
                },
                "returning": false,
                "branches": [
                  {
                    "label": "Then",
                    "kind": "BLOCK",
                    "codedata": {
                      "lineRange": {
                        "fileName": "while.bal",
                        "startLine": {
                          "line": 10,
                          "offset": 34
                        },
                        "endLine": {
                          "line": 12,
                          "offset": 13
                        }
                      }
                    },
                    "repeatable": "ONE_OR_MORE",
                    "properties": {
                      "condition": {
                        "metadata": {
                          "label": "Condition",
                          "description": "Boolean Condition"
                        },
                        "valueType": "boolean",
                        "value": "(response is json) ",
                        "optional": false,
                        "editable": true
                      }
                    },
                    "children": [
                      {
                        "id": "43236",
                        "metadata": {
                          "label": "UpdateData",
                          "description": "Update the value of a variable"
                        },
                        "codedata": {
<<<<<<< HEAD
                          "node": "UPDATE_DATA"
                        },
                        "lineRange": {
                          "fileName": "while.bal",
                          "startLine": {
                            "line": 11,
                            "offset": 16
                          },
                          "endLine": {
                            "line": 11,
                            "offset": 84
=======
                          "node": "EXPRESSION",
                          "lineRange": {
                            "fileName": "while.bal",
                            "startLine": {
                              "line": 11,
                              "offset": 16
                            },
                            "endLine": {
                              "line": 11,
                              "offset": 84
                            }
>>>>>>> a08b8ce0
                          }
                        },
                        "returning": false,
                        "properties": {
                          "expression": {
                            "metadata": {
                              "label": "Expression",
                              "description": "Expression"
                            },
                            "valueType": "string",
                            "value": "\"Response received from food service: \" + response.toString()",
                            "optional": false,
                            "editable": true
                          },
                          "variable": {
                            "metadata": {
                              "label": "Variable",
                              "description": "Result Variable"
                            },
                            "valueType": "string|()",
                            "value": "msg",
                            "optional": false,
                            "editable": true
                          }
                        },
                        "flags": 0
                      }
                    ]
                  },
                  {
                    "label": "Else",
                    "kind": "BLOCK",
                    "codedata": {
                      "lineRange": {
                        "fileName": "while.bal",
                        "startLine": {
                          "line": 12,
                          "offset": 14
                        },
                        "endLine": {
                          "line": 14,
                          "offset": 13
                        }
                      }
                    },
                    "repeatable": "ZERO_OR_ONE",
                    "children": [
                      {
                        "id": "45226",
                        "metadata": {
                          "label": "UpdateData",
                          "description": "Update the value of a variable"
                        },
                        "codedata": {
<<<<<<< HEAD
                          "node": "UPDATE_DATA"
                        },
                        "lineRange": {
                          "fileName": "while.bal",
                          "startLine": {
                            "line": 13,
                            "offset": 16
                          },
                          "endLine": {
                            "line": 13,
                            "offset": 90
=======
                          "node": "EXPRESSION",
                          "lineRange": {
                            "fileName": "while.bal",
                            "startLine": {
                              "line": 13,
                              "offset": 16
                            },
                            "endLine": {
                              "line": 13,
                              "offset": 90
                            }
>>>>>>> a08b8ce0
                          }
                        },
                        "returning": false,
                        "properties": {
                          "expression": {
                            "metadata": {
                              "label": "Expression",
                              "description": "Expression"
                            },
                            "valueType": "string",
                            "value": "\"Error occurred while invoking food service: \" + response.message()",
                            "optional": false,
                            "editable": true
                          },
                          "variable": {
                            "metadata": {
                              "label": "Variable",
                              "description": "Result Variable"
                            },
                            "valueType": "string|()",
                            "value": "msg",
                            "optional": false,
                            "editable": true
                          }
                        },
                        "flags": 0
                      }
                    ]
                  }
                ],
                "flags": 0
              },
              {
                "id": "47018",
                "metadata": {
                  "label": "UpdateData",
                  "description": "Update the value of a variable"
                },
                "codedata": {
<<<<<<< HEAD
                  "node": "UPDATE_DATA"
                },
                "lineRange": {
                  "fileName": "while.bal",
                  "startLine": {
                    "line": 15,
                    "offset": 12
                  },
                  "endLine": {
                    "line": 15,
                    "offset": 22
=======
                  "node": "EXPRESSION",
                  "lineRange": {
                    "fileName": "while.bal",
                    "startLine": {
                      "line": 15,
                      "offset": 12
                    },
                    "endLine": {
                      "line": 15,
                      "offset": 22
                    }
>>>>>>> a08b8ce0
                  }
                },
                "returning": false,
                "properties": {
                  "expression": {
                    "metadata": {
                      "label": "Expression",
                      "description": "Expression"
                    },
                    "valueType": "int",
                    "value": "i + 1",
                    "optional": false,
                    "editable": true
                  },
                  "variable": {
                    "metadata": {
                      "label": "Variable",
                      "description": "Result Variable"
                    },
                    "valueType": "int",
                    "value": "i",
                    "optional": false,
                    "editable": true
                  }
                },
                "flags": 0
              }
            ]
          }
        ],
        "properties": {
          "condition": {
            "metadata": {
              "label": "Condition",
              "description": "Boolean Condition"
            },
            "valueType": "boolean",
            "value": "i < count ",
            "optional": false,
            "editable": true
          }
        },
        "flags": 0
      }
    ],
    "clients": [
      {
        "id": "34122",
        "label": "Client",
        "kind": "HTTP",
        "lineRange": {
          "fileName": "while.bal",
          "startLine": {
            "line": 2,
            "offset": 12
          },
          "endLine": {
            "line": 2,
            "offset": 22
          }
        },
        "scope": "GLOBAL",
        "value": "foodClient",
        "flags": 0
      }
    ]
  }
}<|MERGE_RESOLUTION|>--- conflicted
+++ resolved
@@ -61,7 +61,6 @@
           "description": "Create new variable"
         },
         "codedata": {
-<<<<<<< HEAD
           "node": "NEW_DATA"
         },
         "lineRange": {
@@ -73,19 +72,6 @@
           "endLine": {
             "line": 7,
             "offset": 18
-=======
-          "node": "EXPRESSION",
-          "lineRange": {
-            "fileName": "while.bal",
-            "startLine": {
-              "line": 7,
-              "offset": 8
-            },
-            "endLine": {
-              "line": 7,
-              "offset": 18
-            }
->>>>>>> a08b8ce0
           }
         },
         "returning": false,
@@ -275,7 +261,6 @@
                           "description": "Update the value of a variable"
                         },
                         "codedata": {
-<<<<<<< HEAD
                           "node": "UPDATE_DATA"
                         },
                         "lineRange": {
@@ -287,19 +272,6 @@
                           "endLine": {
                             "line": 11,
                             "offset": 84
-=======
-                          "node": "EXPRESSION",
-                          "lineRange": {
-                            "fileName": "while.bal",
-                            "startLine": {
-                              "line": 11,
-                              "offset": 16
-                            },
-                            "endLine": {
-                              "line": 11,
-                              "offset": 84
-                            }
->>>>>>> a08b8ce0
                           }
                         },
                         "returning": false,
@@ -354,7 +326,6 @@
                           "description": "Update the value of a variable"
                         },
                         "codedata": {
-<<<<<<< HEAD
                           "node": "UPDATE_DATA"
                         },
                         "lineRange": {
@@ -366,19 +337,6 @@
                           "endLine": {
                             "line": 13,
                             "offset": 90
-=======
-                          "node": "EXPRESSION",
-                          "lineRange": {
-                            "fileName": "while.bal",
-                            "startLine": {
-                              "line": 13,
-                              "offset": 16
-                            },
-                            "endLine": {
-                              "line": 13,
-                              "offset": 90
-                            }
->>>>>>> a08b8ce0
                           }
                         },
                         "returning": false,
@@ -418,7 +376,6 @@
                   "description": "Update the value of a variable"
                 },
                 "codedata": {
-<<<<<<< HEAD
                   "node": "UPDATE_DATA"
                 },
                 "lineRange": {
@@ -430,19 +387,6 @@
                   "endLine": {
                     "line": 15,
                     "offset": 22
-=======
-                  "node": "EXPRESSION",
-                  "lineRange": {
-                    "fileName": "while.bal",
-                    "startLine": {
-                      "line": 15,
-                      "offset": 12
-                    },
-                    "endLine": {
-                      "line": 15,
-                      "offset": 22
-                    }
->>>>>>> a08b8ce0
                   }
                 },
                 "returning": false,
