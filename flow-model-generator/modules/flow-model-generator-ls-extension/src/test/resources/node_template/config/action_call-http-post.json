--- conflicted
+++ resolved
@@ -34,8 +34,7 @@
         "valueTypeConstraint": "string",
         "value": "",
         "optional": false,
-        "editable": true,
-        "advanced": false
+        "editable": true
       },
       "message": {
         "metadata": {
@@ -46,8 +45,7 @@
         "valueTypeConstraint": "http:RequestMessage",
         "value": "",
         "optional": false,
-        "editable": true,
-        "advanced": false
+        "editable": true
       },
       "headers": {
         "metadata": {
@@ -58,8 +56,7 @@
         "valueTypeConstraint": "map<string|string[]>|()",
         "value": "",
         "optional": true,
-        "editable": true,
-        "advanced": false
+        "editable": true
       },
       "mediaType": {
         "metadata": {
@@ -70,8 +67,7 @@
         "valueTypeConstraint": "string|()",
         "value": "",
         "optional": true,
-        "editable": true,
-        "advanced": false
+        "editable": true
       },
       "type": {
         "metadata": {
@@ -81,12 +77,7 @@
         "valueType": "TYPE",
         "value": "json|http:ClientError",
         "optional": false,
-<<<<<<< HEAD
-        "editable": false,
-        "advanced": false
-=======
         "editable": true
->>>>>>> 7744dd3a
       },
       "variable": {
         "metadata": {
@@ -96,12 +87,7 @@
         "valueType": "IDENTIFIER",
         "value": "item",
         "optional": false,
-<<<<<<< HEAD
-        "editable": false,
-        "advanced": false
-=======
         "editable": true
->>>>>>> 7744dd3a
       },
       "connection": {
         "metadata": {
@@ -112,12 +98,7 @@
         "valueTypeConstraint": "http:Client",
         "value": "httpClient",
         "optional": false,
-<<<<<<< HEAD
-        "editable": false,
-        "advanced": true
-=======
         "editable": true
->>>>>>> 7744dd3a
       }
     },
     "flags": 0
