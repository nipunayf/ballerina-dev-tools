--- conflicted
+++ resolved
@@ -73,8 +73,7 @@
             "value": "12",
             "optional": true,
             "editable": true,
-            "advanced": false,
-            "hidden": false
+            "advanced": false
           },
           "variable": {
             "metadata": {
@@ -86,7 +85,6 @@
             "optional": false,
             "editable": false,
             "advanced": false,
-            "hidden": false,
             "codedata": {
               "lineRange": {
                 "fileName": "if.bal",
@@ -112,7 +110,6 @@
             "optional": false,
             "editable": true,
             "advanced": false,
-            "hidden": false,
             "codedata": {}
           }
         },
@@ -148,18 +145,10 @@
               "description": "Initialize with value"
             },
             "valueType": "EXPRESSION",
-<<<<<<< HEAD
-            "value": "i",
-            "optional": false,
-            "editable": false,
-            "advanced": false,
-            "hidden": false
-=======
             "value": "i.toString()",
             "optional": true,
             "editable": true,
             "advanced": false
->>>>>>> e02a54f5
           },
           "variable": {
             "metadata": {
@@ -171,7 +160,6 @@
             "optional": false,
             "editable": false,
             "advanced": false,
-            "hidden": false,
             "codedata": {
               "lineRange": {
                 "fileName": "if.bal",
@@ -197,7 +185,6 @@
             "optional": false,
             "editable": true,
             "advanced": false,
-            "hidden": false,
             "codedata": {}
           }
         },
@@ -257,8 +244,7 @@
                 "placeholder": "true",
                 "optional": false,
                 "editable": true,
-                "advanced": false,
-                "hidden": false
+                "advanced": false
               }
             },
             "children": [
@@ -294,8 +280,7 @@
                     "value": "i + 3",
                     "optional": false,
                     "editable": true,
-                    "advanced": false,
-                    "hidden": false
+                    "advanced": false
                   },
                   "variable": {
                     "metadata": {
@@ -306,8 +291,7 @@
                     "value": "i",
                     "optional": false,
                     "editable": true,
-                    "advanced": false,
-                    "hidden": false
+                    "advanced": false
                   }
                 },
                 "flags": 0,
