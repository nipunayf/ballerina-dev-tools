--- conflicted
+++ resolved
@@ -30,17 +30,108 @@
         "module": "redis",
         "object": "Client",
         "symbol": "init",
-<<<<<<< HEAD
-        "id": 7
-=======
         "id": 2
->>>>>>> 19aa8652
-      },
-      "enabled": true
-    },
-    {
-      "metadata": {
-<<<<<<< HEAD
+      },
+      "enabled": true
+    },
+    {
+      "metadata": {
+        "label": "salesforce",
+        "description": "Ballerina Salesforce connector provides the capability to access Salesforce REST API.\nThis connector lets you to perform operations for SObjects, query using SOQL, search using SOSL, and describe SObjects\nand organizational data.",
+        "icon": "https://bcentral-packageicons.azureedge.net/images/ballerinax_salesforce_8.1.0.png"
+      },
+      "codedata": {
+        "node": "NEW_CONNECTION",
+        "org": "ballerinax",
+        "module": "salesforce",
+        "object": "Client",
+        "symbol": "init",
+        "id": 22
+      },
+      "enabled": true
+    },
+    {
+      "metadata": {
+        "label": "azure.datalake",
+        "description": "This is a generated connector for [Azure DataLake Storage (Gen2) API version 2019-10-31](https://azure.microsoft.com/en-us/solutions/data-lake/) OpenAPI specification.\nAzure Data Lake Storage provides storage for Hadoop and other big data workloads.",
+        "icon": "https://bcentral-packageicons.azureedge.net/images/ballerinax_azure.datalake_1.5.1.png"
+      },
+      "codedata": {
+        "node": "NEW_CONNECTION",
+        "org": "ballerinax",
+        "module": "azure.datalake",
+        "object": "Client",
+        "symbol": "init",
+        "id": 29
+      },
+      "enabled": true
+    },
+    {
+      "metadata": {
+        "label": "workday.payroll",
+        "description": "This is a generated connector for [WorkDay payroll REST API v2](https://community.workday.com/sites/default/files/file-hosting/restapi/index.html) OpenAPI specification.\nThe Payroll service enables you to access and manage payroll information,such as pay groups, payroll inputs, and tax rates.",
+        "icon": "https://bcentral-packageicons.azureedge.net/images/ballerinax_workday.payroll_1.5.1.png"
+      },
+      "codedata": {
+        "node": "NEW_CONNECTION",
+        "org": "ballerinax",
+        "module": "workday.payroll",
+        "object": "Client",
+        "symbol": "init",
+        "id": 30
+      },
+      "enabled": true
+    },
+    {
+      "metadata": {
+        "label": "azure.sqldb",
+        "description": "This is a generated connector from [Azure SQL DB API v1.0](https://docs.microsoft.com/en-us/azure/azure-sql/database/sql-database-paas-overview)  OpenAPI specification.\nThis Azure SQL Database management API provides a RESTful set of web APIs that interact with Azure SQL Database services to manage your databases. The API enables users to create, retrieve, update, and delete databases, servers, and other entities.",
+        "icon": "https://bcentral-packageicons.azureedge.net/images/ballerinax_azure.sqldb_1.5.1.png"
+      },
+      "codedata": {
+        "node": "NEW_CONNECTION",
+        "org": "ballerinax",
+        "module": "azure.sqldb",
+        "object": "Client",
+        "symbol": "init",
+        "id": 31
+      },
+      "enabled": true
+    },
+    {
+      "metadata": {
+        "label": "covid19",
+        "description": "This is a generated connector from [Novel COVID-19 API version 3.0.0](https://disease.sh/docs/) OpenAPI Specification.\nBallerina connector for COVID-19 provides easy access to latest COVID-19 related data across the world. Please refer to [API documentation](https://disease.sh) for more detail.",
+        "icon": "https://bcentral-packageicons.azureedge.net/images/ballerinax_covid19_1.5.1.png"
+      },
+      "codedata": {
+        "node": "NEW_CONNECTION",
+        "org": "ballerinax",
+        "module": "covid19",
+        "object": "Client",
+        "symbol": "init",
+        "id": 32
+      },
+      "enabled": true
+    },
+    {
+      "metadata": {
+        "label": "slack",
+        "description": "One way to interact with the Slack platform is its HTTP RPC-based Web API, a collection of methods requiring OAuth 2.0-based user, bot, or workspace tokens blessed with related OAuth scopes.",
+        "icon": "https://bcentral-packageicons.azureedge.net/images/ballerinax_slack_4.0.0.png"
+      },
+      "codedata": {
+        "node": "NEW_CONNECTION",
+        "org": "ballerinax",
+        "module": "slack",
+        "object": "Client",
+        "symbol": "init",
+        "id": 51
+      },
+      "enabled": true
+    },
+    {
+      "metadata": {
         "label": "snowflake",
         "description": "Represents a Snowflake database client.",
         "icon": "https://bcentral-packageicons.azureedge.net/images/ballerinax_snowflake_2.0.0.png"
@@ -51,7 +142,55 @@
         "module": "snowflake",
         "object": "Client",
         "symbol": "init",
-        "id": 81
+        "id": 69
+      },
+      "enabled": true
+    },
+    {
+      "metadata": {
+        "label": "notion",
+        "description": "This is a generated connector for [Notion API v1](https://developers.notion.com/reference/intro) OpenAPI Specification. \nNotion API provides capability to access all-in-one workspace where you can write, plan, collaborate and get organized. it has components such as notes, databases, kanban boards, wikis, calendars, and reminders. You can connect these  components to take notes, add tasks, manage projects & more. Notion provides the building blocks and you can  create your own layouts and toolkit to get work done. This ballerina connector allows you to connect Notion through its [REST API](https://developers.notion.com/docs).",
+        "icon": "https://bcentral-packageicons.azureedge.net/images/ballerinax_notion_1.5.1.png"
+      },
+      "codedata": {
+        "node": "NEW_CONNECTION",
+        "org": "ballerinax",
+        "module": "notion",
+        "object": "Client",
+        "symbol": "init",
+        "id": 155
+      },
+      "enabled": true
+    },
+    {
+      "metadata": {
+        "label": "googleapis.calendar",
+        "description": "Ballerina Google Calendar connector provides the capability to access Google Calendar API.\nThe connector let you perform calendar and event management operations.\n",
+        "icon": "https://bcentral-packageicons.azureedge.net/images/ballerinax_googleapis.calendar_3.2.0.png"
+      },
+      "codedata": {
+        "node": "NEW_CONNECTION",
+        "org": "ballerinax",
+        "module": "googleapis.calendar",
+        "object": "Client",
+        "symbol": "init",
+        "id": 162
+      },
+      "enabled": true
+    },
+    {
+      "metadata": {
+        "label": "java.jdbc",
+        "description": "Represents a JDBC client.",
+        "icon": "https://bcentral-packageicons.azureedge.net/images/ballerinax_java.jdbc_1.12.1.png"
+      },
+      "codedata": {
+        "node": "NEW_CONNECTION",
+        "org": "ballerinax",
+        "module": "java.jdbc",
+        "object": "Client",
+        "symbol": "init",
+        "id": 279
       },
       "enabled": true
     },
@@ -60,321 +199,58 @@
         "label": "postgresql",
         "description": "Represents a PostgreSQL database client.",
         "icon": "https://bcentral-packageicons.azureedge.net/images/ballerinax_postgresql_1.13.1.png"
-=======
-        "label": "salesforce",
-        "description": "Ballerina Salesforce connector provides the capability to access Salesforce REST API.\nThis connector lets you to perform operations for SObjects, query using SOQL, search using SOSL, and describe SObjects\nand organizational data.",
-        "icon": "https://bcentral-packageicons.azureedge.net/images/ballerinax_salesforce_8.1.0.png"
->>>>>>> 19aa8652
-      },
-      "codedata": {
-        "node": "NEW_CONNECTION",
-        "org": "ballerinax",
-        "module": "salesforce",
-        "object": "Client",
-        "symbol": "init",
-        "id": 22
-      },
-      "enabled": true
-    },
-    {
-      "metadata": {
-        "label": "azure.datalake",
-        "description": "This is a generated connector for [Azure DataLake Storage (Gen2) API version 2019-10-31](https://azure.microsoft.com/en-us/solutions/data-lake/) OpenAPI specification.\nAzure Data Lake Storage provides storage for Hadoop and other big data workloads.",
-        "icon": "https://bcentral-packageicons.azureedge.net/images/ballerinax_azure.datalake_1.5.1.png"
-      },
-      "codedata": {
-        "node": "NEW_CONNECTION",
-        "org": "ballerinax",
-        "module": "azure.datalake",
-        "object": "Client",
-        "symbol": "init",
-        "id": 29
-      },
-      "enabled": true
-    },
-    {
-      "metadata": {
-<<<<<<< HEAD
-=======
-        "label": "workday.payroll",
-        "description": "This is a generated connector for [WorkDay payroll REST API v2](https://community.workday.com/sites/default/files/file-hosting/restapi/index.html) OpenAPI specification.\nThe Payroll service enables you to access and manage payroll information,such as pay groups, payroll inputs, and tax rates.",
-        "icon": "https://bcentral-packageicons.azureedge.net/images/ballerinax_workday.payroll_1.5.1.png"
-      },
-      "codedata": {
-        "node": "NEW_CONNECTION",
-        "org": "ballerinax",
-        "module": "workday.payroll",
-        "object": "Client",
-        "symbol": "init",
-        "id": 30
-      },
-      "enabled": true
-    },
-    {
-      "metadata": {
->>>>>>> 19aa8652
-        "label": "azure.sqldb",
-        "description": "This is a generated connector from [Azure SQL DB API v1.0](https://docs.microsoft.com/en-us/azure/azure-sql/database/sql-database-paas-overview)  OpenAPI specification.\nThis Azure SQL Database management API provides a RESTful set of web APIs that interact with Azure SQL Database services to manage your databases. The API enables users to create, retrieve, update, and delete databases, servers, and other entities.",
-        "icon": "https://bcentral-packageicons.azureedge.net/images/ballerinax_azure.sqldb_1.5.1.png"
-      },
-      "codedata": {
-        "node": "NEW_CONNECTION",
-        "org": "ballerinax",
-        "module": "azure.sqldb",
-        "object": "Client",
-        "symbol": "init",
-<<<<<<< HEAD
-        "id": 186
-=======
-        "id": 31
->>>>>>> 19aa8652
-      },
-      "enabled": true
-    },
-    {
-      "metadata": {
-<<<<<<< HEAD
-        "label": "workday.payroll",
-        "description": "This is a generated connector for [WorkDay payroll REST API v2](https://community.workday.com/sites/default/files/file-hosting/restapi/index.html) OpenAPI specification.\nThe Payroll service enables you to access and manage payroll information,such as pay groups, payroll inputs, and tax rates.",
-        "icon": "https://bcentral-packageicons.azureedge.net/images/ballerinax_workday.payroll_1.5.1.png"
-=======
-        "label": "covid19",
-        "description": "This is a generated connector from [Novel COVID-19 API version 3.0.0](https://disease.sh/docs/) OpenAPI Specification.\nBallerina connector for COVID-19 provides easy access to latest COVID-19 related data across the world. Please refer to [API documentation](https://disease.sh) for more detail.",
-        "icon": "https://bcentral-packageicons.azureedge.net/images/ballerinax_covid19_1.5.1.png"
->>>>>>> 19aa8652
-      },
-      "codedata": {
-        "node": "NEW_CONNECTION",
-        "org": "ballerinax",
-<<<<<<< HEAD
-        "module": "workday.payroll",
-        "object": "Client",
-        "symbol": "init",
-        "id": 193
-=======
-        "module": "covid19",
-        "object": "Client",
-        "symbol": "init",
-        "id": 32
->>>>>>> 19aa8652
-      },
-      "enabled": true
-    },
-    {
-      "metadata": {
-        "label": "slack",
-        "description": "One way to interact with the Slack platform is its HTTP RPC-based Web API, a collection of methods requiring OAuth 2.0-based user, bot, or workspace tokens blessed with related OAuth scopes.",
-        "icon": "https://bcentral-packageicons.azureedge.net/images/ballerinax_slack_4.0.0.png"
-      },
-      "codedata": {
-        "node": "NEW_CONNECTION",
-        "org": "ballerinax",
-        "module": "slack",
-        "object": "Client",
-        "symbol": "init",
-<<<<<<< HEAD
-        "id": 215
-=======
-        "id": 51
->>>>>>> 19aa8652
-      },
-      "enabled": true
-    },
-    {
-      "metadata": {
-<<<<<<< HEAD
-        "label": "azure.datalake",
-        "description": "This is a generated connector for [Azure DataLake Storage (Gen2) API version 2019-10-31](https://azure.microsoft.com/en-us/solutions/data-lake/) OpenAPI specification.\nAzure Data Lake Storage provides storage for Hadoop and other big data workloads.",
-        "icon": "https://bcentral-packageicons.azureedge.net/images/ballerinax_azure.datalake_1.5.1.png"
-=======
-        "label": "snowflake",
-        "description": "Represents a Snowflake database client.",
-        "icon": "https://bcentral-packageicons.azureedge.net/images/ballerinax_snowflake_2.0.0.png"
->>>>>>> 19aa8652
-      },
-      "codedata": {
-        "node": "NEW_CONNECTION",
-        "org": "ballerinax",
-<<<<<<< HEAD
-        "module": "azure.datalake",
-        "object": "Client",
-        "symbol": "init",
-        "id": 217
-=======
-        "module": "snowflake",
-        "object": "Client",
-        "symbol": "init",
-        "id": 69
->>>>>>> 19aa8652
-      },
-      "enabled": true
-    },
-    {
-      "metadata": {
-        "label": "notion",
-        "description": "This is a generated connector for [Notion API v1](https://developers.notion.com/reference/intro) OpenAPI Specification. \nNotion API provides capability to access all-in-one workspace where you can write, plan, collaborate and get organized. it has components such as notes, databases, kanban boards, wikis, calendars, and reminders. You can connect these  components to take notes, add tasks, manage projects & more. Notion provides the building blocks and you can  create your own layouts and toolkit to get work done. This ballerina connector allows you to connect Notion through its [REST API](https://developers.notion.com/docs).",
-        "icon": "https://bcentral-packageicons.azureedge.net/images/ballerinax_notion_1.5.1.png"
-      },
-      "codedata": {
-        "node": "NEW_CONNECTION",
-        "org": "ballerinax",
-        "module": "notion",
-        "object": "Client",
-        "symbol": "init",
-<<<<<<< HEAD
-        "id": 226
-=======
-        "id": 155
->>>>>>> 19aa8652
-      },
-      "enabled": true
-    },
-    {
-      "metadata": {
-        "label": "googleapis.calendar",
-        "description": "Ballerina Google Calendar connector provides the capability to access Google Calendar API.\nThe connector let you perform calendar and event management operations.\n",
-        "icon": "https://bcentral-packageicons.azureedge.net/images/ballerinax_googleapis.calendar_3.2.0.png"
-      },
-      "codedata": {
-        "node": "NEW_CONNECTION",
-        "org": "ballerinax",
-        "module": "googleapis.calendar",
-        "object": "Client",
-        "symbol": "init",
-<<<<<<< HEAD
+      },
+      "codedata": {
+        "node": "NEW_CONNECTION",
+        "org": "ballerinax",
+        "module": "postgresql",
+        "object": "Client",
+        "symbol": "init",
         "id": 290
-=======
-        "id": 162
->>>>>>> 19aa8652
-      },
-      "enabled": true
-    },
-    {
-      "metadata": {
-        "label": "java.jdbc",
-        "description": "Represents a JDBC client.",
-        "icon": "https://bcentral-packageicons.azureedge.net/images/ballerinax_java.jdbc_1.12.1.png"
-      },
-      "codedata": {
-        "node": "NEW_CONNECTION",
-        "org": "ballerinax",
-        "module": "java.jdbc",
-        "object": "Client",
-        "symbol": "init",
-<<<<<<< HEAD
-        "id": 411
-=======
-        "id": 279
->>>>>>> 19aa8652
-      },
-      "enabled": true
-    },
-    {
-      "metadata": {
-<<<<<<< HEAD
+      },
+      "enabled": true
+    },
+    {
+      "metadata": {
+        "label": "discord",
+        "description": "Preview of the Discord v10 HTTP API specification. See https://discord.com/developers/docs for more details.",
+        "icon": "https://bcentral-packageicons.azureedge.net/images/ballerinax_discord_1.0.0.png"
+      },
+      "codedata": {
+        "node": "NEW_CONNECTION",
+        "org": "ballerinax",
+        "module": "discord",
+        "object": "Client",
+        "symbol": "init",
+        "id": 305
+      },
+      "enabled": true
+    },
+    {
+      "metadata": {
         "label": "twitter",
         "description": "Twitter API v2 available endpoints",
         "icon": "https://bcentral-packageicons.azureedge.net/images/ballerinax_twitter_4.0.0.png"
-=======
-        "label": "postgresql",
-        "description": "Represents a PostgreSQL database client.",
-        "icon": "https://bcentral-packageicons.azureedge.net/images/ballerinax_postgresql_1.13.1.png"
->>>>>>> 19aa8652
-      },
-      "codedata": {
-        "node": "NEW_CONNECTION",
-        "org": "ballerinax",
-<<<<<<< HEAD
+      },
+      "codedata": {
+        "node": "NEW_CONNECTION",
+        "org": "ballerinax",
         "module": "twitter",
-=======
-        "module": "postgresql",
->>>>>>> 19aa8652
-        "object": "Client",
-        "symbol": "init",
-        "id": 290
-      },
-      "enabled": true
-    },
-    {
-      "metadata": {
-        "label": "discord",
-        "description": "Preview of the Discord v10 HTTP API specification. See https://discord.com/developers/docs for more details.",
-        "icon": "https://bcentral-packageicons.azureedge.net/images/ballerinax_discord_1.0.0.png"
-<<<<<<< HEAD
-      },
-      "codedata": {
-        "node": "NEW_CONNECTION",
-        "org": "ballerinax",
-        "module": "discord",
-        "object": "Client",
-        "symbol": "init",
-        "id": 476
-      },
-      "enabled": true
-    },
-    {
-      "metadata": {
-        "label": "googleapis.sheets",
-        "description": "Ballerina Google Sheets connector provides the capability to access Google Sheets API.\nThe connector let you perform spreadsheet management operations, worksheet management operations and \nthe capability to handle Google Sheets data level operations.",
-        "icon": "https://bcentral-packageicons.azureedge.net/images/ballerinax_googleapis.sheets_3.5.1.png"
-=======
->>>>>>> 19aa8652
-      },
-      "codedata": {
-        "node": "NEW_CONNECTION",
-        "org": "ballerinax",
-        "module": "discord",
-        "object": "Client",
-        "symbol": "init",
-<<<<<<< HEAD
-        "id": 550
-=======
-        "id": 305
->>>>>>> 19aa8652
-      },
-      "enabled": true
-    },
-    {
-      "metadata": {
-        "label": "twitter",
-        "description": "Twitter API v2 available endpoints",
-        "icon": "https://bcentral-packageicons.azureedge.net/images/ballerinax_twitter_4.0.0.png"
-      },
-      "codedata": {
-        "node": "NEW_CONNECTION",
-        "org": "ballerinax",
-        "module": "twitter",
-        "object": "Client",
-        "symbol": "init",
-<<<<<<< HEAD
-        "id": 599
-=======
+        "object": "Client",
+        "symbol": "init",
         "id": 318
->>>>>>> 19aa8652
-      },
-      "enabled": true
-    },
-    {
-      "metadata": {
-<<<<<<< HEAD
-        "label": "notion",
-        "description": "This is a generated connector for [Notion API v1](https://developers.notion.com/reference/intro) OpenAPI Specification. \nNotion API provides capability to access all-in-one workspace where you can write, plan, collaborate and get organized. it has components such as notes, databases, kanban boards, wikis, calendars, and reminders. You can connect these  components to take notes, add tasks, manage projects & more. Notion provides the building blocks and you can  create your own layouts and toolkit to get work done. This ballerina connector allows you to connect Notion through its [REST API](https://developers.notion.com/docs).",
-        "icon": "https://bcentral-packageicons.azureedge.net/images/ballerinax_notion_1.5.1.png"
-=======
+      },
+      "enabled": true
+    },
+    {
+      "metadata": {
         "label": "github",
         "description": "GitHub's v3 REST API.",
         "icon": "https://bcentral-packageicons.azureedge.net/images/ballerinax_github_5.0.2.png"
->>>>>>> 19aa8652
-      },
-      "codedata": {
-        "node": "NEW_CONNECTION",
-        "org": "ballerinax",
-<<<<<<< HEAD
-        "module": "notion",
-        "object": "Client",
-        "symbol": "init",
-        "id": 602
-=======
+      },
+      "codedata": {
+        "node": "NEW_CONNECTION",
+        "org": "ballerinax",
         "module": "github",
         "object": "Client",
         "symbol": "init",
@@ -395,7 +271,22 @@
         "object": "Client",
         "symbol": "init",
         "id": 350
->>>>>>> 19aa8652
+      },
+      "enabled": true
+    },
+    {
+      "metadata": {
+        "label": "shorten.rest",
+        "description": "This is a generated connector for [Shorten.REST v1.0](https://docs.shorten.rest/) OpenAPI Specification.\nThe Shorten.REST API allows you to programmatically create short URLs for longer URL.\nEach alias you create can be used to redirect the end user (person clicking on the link) to one or more destination URLs\nA default destination is always set and specific destinations can be set to redirect the end user to preferred destinations based on the user's geographical location (country) and device Operating System.",
+        "icon": "https://bcentral-packageicons.azureedge.net/images/ballerinax_shorten.rest_1.5.1.png"
+      },
+      "codedata": {
+        "node": "NEW_CONNECTION",
+        "org": "ballerinax",
+        "module": "shorten.rest",
+        "object": "Client",
+        "symbol": "init",
+        "id": 382
       },
       "enabled": true
     },
@@ -411,40 +302,7 @@
         "module": "mysql",
         "object": "Client",
         "symbol": "init",
-<<<<<<< HEAD
-        "id": 687
-=======
-        "id": 382
->>>>>>> 19aa8652
-      },
-      "enabled": true
-    },
-    {
-      "metadata": {
-<<<<<<< HEAD
-        "label": "twilio",
-        "description": "This is the public Twilio REST API.",
-        "icon": "https://bcentral-packageicons.azureedge.net/images/ballerinax_twilio_4.0.1.png"
-=======
-        "label": "mysql",
-        "description": "Represents a MySQL database client.",
-        "icon": "https://bcentral-packageicons.azureedge.net/images/ballerinax_mysql_1.13.1.png"
->>>>>>> 19aa8652
-      },
-      "codedata": {
-        "node": "NEW_CONNECTION",
-        "org": "ballerinax",
-<<<<<<< HEAD
-        "module": "twilio",
-        "object": "Client",
-        "symbol": "init",
-        "id": 695
-=======
-        "module": "mysql",
-        "object": "Client",
-        "symbol": "init",
         "id": 499
->>>>>>> 19aa8652
       },
       "enabled": true
     },
@@ -460,11 +318,7 @@
         "module": "mongodb",
         "object": "Client",
         "symbol": "init",
-<<<<<<< HEAD
-        "id": 712
-=======
         "id": 516
->>>>>>> 19aa8652
       },
       "enabled": true
     }
