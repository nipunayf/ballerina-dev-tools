/*
 *  Copyright (c) 2024, WSO2 LLC. (http://www.wso2.com)
 *
 *  WSO2 LLC. licenses this file to you under the Apache License,
 *  Version 2.0 (the "License"); you may not use this file except
 *  in compliance with the License.
 *  You may obtain a copy of the License at
 *
 *    http://www.apache.org/licenses/LICENSE-2.0
 *
 *  Unless required by applicable law or agreed to in writing,
 *  software distributed under the License is distributed on an
 *  "AS IS" BASIS, WITHOUT WARRANTIES OR CONDITIONS OF ANY
 *  KIND, either express or implied.  See the License for the
 *  specific language governing permissions and limitations
 *  under the License.
 */

module io.ballerina.LSExtensions.FlowService {
    requires io.ballerina.language.server.commons;
    requires io.ballerina.lang;
    requires org.eclipse.lsp4j.jsonrpc;
    requires org.eclipse.lsp4j;
    requires com.google.gson;
    requires io.ballerina.tools.api;
    requires io.ballerina.flow.model.generator;
<<<<<<< HEAD
    requires io.ballerina.diagram.util;
=======
    requires io.ballerina.openapi.core;
>>>>>>> 6dfc9b6b
}<|MERGE_RESOLUTION|>--- conflicted
+++ resolved
@@ -23,10 +23,7 @@
     requires org.eclipse.lsp4j;
     requires com.google.gson;
     requires io.ballerina.tools.api;
+    requires io.ballerina.diagram.util;
     requires io.ballerina.flow.model.generator;
-<<<<<<< HEAD
-    requires io.ballerina.diagram.util;
-=======
     requires io.ballerina.openapi.core;
->>>>>>> 6dfc9b6b
 }