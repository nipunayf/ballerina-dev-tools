--- conflicted
+++ resolved
@@ -23,11 +23,8 @@
     requires io.ballerina.diagram.util;
     requires java.sql;
     requires io.ballerina.toml;
-<<<<<<< HEAD
+    requires io.ballerina.flow.model.generator;
     requires io.ballerina.language.server.core;
-=======
-    requires io.ballerina.flow.model.generator;
->>>>>>> 19aa8652
 
     exports io.ballerina.indexgenerator;
 }